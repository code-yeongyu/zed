#![allow(unused_variables, dead_code, unused_mut)]
// todo!() this is to make transition easier.

pub mod dock;
pub mod item;
pub mod notifications;
pub mod pane;
pub mod pane_group;
mod persistence;
pub mod searchable;
// todo!()
mod modal_layer;
pub mod shared_screen;
mod status_bar;
mod toolbar;
mod workspace_settings;

use anyhow::{anyhow, Context as _, Result};
use call::ActiveCall;
use client::{
    proto::{self, PeerId},
    Client, Status, TypedEnvelope, UserStore,
};
use collections::{hash_map, HashMap, HashSet};
use dock::{Dock, DockPosition, Panel, PanelButtons, PanelHandle};
use futures::{
    channel::{mpsc, oneshot},
    future::try_join_all,
    Future, FutureExt, StreamExt,
};
use gpui::{
    actions, div, point, size, Action, AnyModel, AnyView, AnyWeakView, AnyWindowHandle, AppContext,
    AsyncAppContext, AsyncWindowContext, Bounds, Context, Div, Entity, EntityId, EventEmitter,
    FocusHandle, FocusableView, GlobalPixels, InteractiveElement, KeyContext, ManagedView, Model,
    ModelContext, ParentElement, PathPromptOptions, Point, PromptLevel, Render, Size, Styled,
    Subscription, Task, View, ViewContext, VisualContext, WeakView, WindowBounds, WindowContext,
    WindowHandle, WindowOptions,
};
use item::{FollowableItem, FollowableItemHandle, Item, ItemHandle, ItemSettings, ProjectItem};
use itertools::Itertools;
use language::{LanguageRegistry, Rope};
use lazy_static::lazy_static;
pub use modal_layer::*;
use node_runtime::NodeRuntime;
use notifications::{simple_message_notification::MessageNotification, NotificationHandle};
pub use pane::*;
pub use pane_group::*;
pub use persistence::{
    model::{ItemId, SerializedWorkspace, WorkspaceLocation},
    WorkspaceDb, DB,
};
use postage::stream::Stream;
use project::{Project, ProjectEntryId, ProjectPath, Worktree, WorktreeId};
use serde::Deserialize;
use settings::Settings;
use shared_screen::SharedScreen;
use status_bar::StatusBar;
pub use status_bar::StatusItemView;
use std::{
    any::TypeId,
    borrow::Cow,
    cmp, env,
    path::{Path, PathBuf},
    sync::{atomic::AtomicUsize, Arc},
    time::Duration,
};
use theme::{ActiveTheme, ThemeSettings};
pub use toolbar::{ToolbarItemEvent, ToolbarItemLocation, ToolbarItemView};
pub use ui;
use util::ResultExt;
use uuid::Uuid;
pub use workspace_settings::{AutosaveSetting, WorkspaceSettings};

use crate::persistence::model::{
    DockData, DockStructure, SerializedItem, SerializedPane, SerializedPaneGroup,
};

lazy_static! {
    static ref ZED_WINDOW_SIZE: Option<Size<GlobalPixels>> = env::var("ZED_WINDOW_SIZE")
        .ok()
        .as_deref()
        .and_then(parse_pixel_size_env_var);
    static ref ZED_WINDOW_POSITION: Option<Point<GlobalPixels>> = env::var("ZED_WINDOW_POSITION")
        .ok()
        .as_deref()
        .and_then(parse_pixel_position_env_var);
}

#[derive(Clone, PartialEq)]
pub struct RemoveWorktreeFromProject(pub WorktreeId);

actions!(
    Open,
    NewFile,
    NewWindow,
    CloseWindow,
    CloseInactiveTabsAndPanes,
    AddFolderToProject,
    Unfollow,
    SaveAs,
    ReloadActiveItem,
    ActivatePreviousPane,
    ActivateNextPane,
    FollowNextCollaborator,
    NewTerminal,
    NewCenterTerminal,
    ToggleTerminalFocus,
    NewSearch,
    Feedback,
    Restart,
    Welcome,
    ToggleZoom,
    ToggleLeftDock,
    ToggleRightDock,
    ToggleBottomDock,
    CloseAllDocks,
);

#[derive(Clone, PartialEq)]
pub struct OpenPaths {
    pub paths: Vec<PathBuf>,
}

#[derive(Clone, Deserialize, PartialEq, Action)]
pub struct ActivatePane(pub usize);

#[derive(Clone, Deserialize, PartialEq, Action)]
pub struct ActivatePaneInDirection(pub SplitDirection);

#[derive(Clone, Deserialize, PartialEq, Action)]
pub struct SwapPaneInDirection(pub SplitDirection);

#[derive(Clone, Deserialize, PartialEq, Action)]
pub struct NewFileInDirection(pub SplitDirection);

#[derive(Clone, PartialEq, Debug, Deserialize, Action)]
#[serde(rename_all = "camelCase")]
pub struct SaveAll {
    pub save_intent: Option<SaveIntent>,
}

#[derive(Clone, PartialEq, Debug, Deserialize, Action)]
#[serde(rename_all = "camelCase")]
pub struct Save {
    pub save_intent: Option<SaveIntent>,
}

#[derive(Clone, PartialEq, Debug, Deserialize, Default, Action)]
#[serde(rename_all = "camelCase")]
pub struct CloseAllItemsAndPanes {
    pub save_intent: Option<SaveIntent>,
}

#[derive(Deserialize)]
pub struct Toast {
    id: usize,
    msg: Cow<'static, str>,
    #[serde(skip)]
    on_click: Option<(Cow<'static, str>, Arc<dyn Fn(&mut WindowContext)>)>,
}

impl Toast {
    pub fn new<I: Into<Cow<'static, str>>>(id: usize, msg: I) -> Self {
        Toast {
            id,
            msg: msg.into(),
            on_click: None,
        }
    }

    pub fn on_click<F, M>(mut self, message: M, on_click: F) -> Self
    where
        M: Into<Cow<'static, str>>,
        F: Fn(&mut WindowContext) + 'static,
    {
        self.on_click = Some((message.into(), Arc::new(on_click)));
        self
    }
}

impl PartialEq for Toast {
    fn eq(&self, other: &Self) -> bool {
        self.id == other.id
            && self.msg == other.msg
            && self.on_click.is_some() == other.on_click.is_some()
    }
}

impl Clone for Toast {
    fn clone(&self) -> Self {
        Toast {
            id: self.id,
            msg: self.msg.to_owned(),
            on_click: self.on_click.clone(),
        }
    }
}

#[derive(Debug, Default, Clone, Deserialize, PartialEq, Action)]
pub struct OpenTerminal {
    pub working_directory: PathBuf,
}

pub type WorkspaceId = i64;

pub fn init_settings(cx: &mut AppContext) {
    WorkspaceSettings::register(cx);
    ItemSettings::register(cx);
}

pub fn init(app_state: Arc<AppState>, cx: &mut AppContext) {
    init_settings(cx);
    notifications::init(cx);
<<<<<<< HEAD
=======

    //     cx.add_global_action({
    //         let app_state = Arc::downgrade(&app_state);
    //         move |_: &Open, cx: &mut AppContext| {
    //             let mut paths = cx.prompt_for_paths(PathPromptOptions {
    //                 files: true,
    //                 directories: true,
    //                 multiple: true,
    //             });
>>>>>>> 5b6fd3ac

    cx.on_action(Workspace::close_global);
    cx.on_action(restart);

    cx.on_action({
        let app_state = Arc::downgrade(&app_state);
        move |_: &Open, cx: &mut AppContext| {
            let mut paths = cx.prompt_for_paths(PathPromptOptions {
                files: true,
                directories: true,
                multiple: true,
            });

            if let Some(app_state) = app_state.upgrade() {
                cx.spawn(move |mut cx| async move {
                    if let Some(paths) = paths.await.log_err().flatten() {
                        cx.update(|cx| {
                            open_paths(&paths, &app_state, None, cx).detach_and_log_err(cx)
                        })
                        .ok();
                    }
                })
                .detach();
            }
        }
    });
}

type ProjectItemBuilders =
    HashMap<TypeId, fn(Model<Project>, AnyModel, &mut ViewContext<Pane>) -> Box<dyn ItemHandle>>;
pub fn register_project_item<I: ProjectItem>(cx: &mut AppContext) {
    let builders = cx.default_global::<ProjectItemBuilders>();
    builders.insert(TypeId::of::<I::Item>(), |project, model, cx| {
        let item = model.downcast::<I::Item>().unwrap();
        Box::new(cx.build_view(|cx| I::for_project_item(project, item, cx)))
    });
}

type FollowableItemBuilder = fn(
    View<Pane>,
    View<Workspace>,
    ViewId,
    &mut Option<proto::view::Variant>,
    &mut WindowContext,
) -> Option<Task<Result<Box<dyn FollowableItemHandle>>>>;
type FollowableItemBuilders = HashMap<
    TypeId,
    (
        FollowableItemBuilder,
        fn(&AnyView) -> Box<dyn FollowableItemHandle>,
    ),
>;
pub fn register_followable_item<I: FollowableItem>(cx: &mut AppContext) {
    let builders = cx.default_global::<FollowableItemBuilders>();
    builders.insert(
        TypeId::of::<I>(),
        (
            |pane, workspace, id, state, cx| {
                I::from_state_proto(pane, workspace, id, state, cx).map(|task| {
                    cx.foreground_executor()
                        .spawn(async move { Ok(Box::new(task.await?) as Box<_>) })
                })
            },
            |this| Box::new(this.clone().downcast::<I>().unwrap()),
        ),
    );
}

type ItemDeserializers = HashMap<
    Arc<str>,
    fn(
        Model<Project>,
        WeakView<Workspace>,
        WorkspaceId,
        ItemId,
        &mut ViewContext<Pane>,
    ) -> Task<Result<Box<dyn ItemHandle>>>,
>;
pub fn register_deserializable_item<I: Item>(cx: &mut AppContext) {
    if let Some(serialized_item_kind) = I::serialized_item_kind() {
        let deserializers = cx.default_global::<ItemDeserializers>();
        deserializers.insert(
            Arc::from(serialized_item_kind),
            |project, workspace, workspace_id, item_id, cx| {
                let task = I::deserialize(project, workspace, workspace_id, item_id, cx);
                cx.foreground_executor()
                    .spawn(async { Ok(Box::new(task.await?) as Box<_>) })
            },
        );
    }
}

pub struct AppState {
    pub languages: Arc<LanguageRegistry>,
    pub client: Arc<Client>,
    pub user_store: Model<UserStore>,
    pub workspace_store: Model<WorkspaceStore>,
    pub fs: Arc<dyn fs::Fs>,
    pub build_window_options:
        fn(Option<WindowBounds>, Option<Uuid>, &mut AppContext) -> WindowOptions,
    pub node_runtime: Arc<dyn NodeRuntime>,
}

pub struct WorkspaceStore {
    workspaces: HashSet<WindowHandle<Workspace>>,
    followers: Vec<Follower>,
    client: Arc<Client>,
    _subscriptions: Vec<client::Subscription>,
}

#[derive(PartialEq, Eq, PartialOrd, Ord, Debug)]
struct Follower {
    project_id: Option<u64>,
    peer_id: PeerId,
}

impl AppState {
    #[cfg(any(test, feature = "test-support"))]
    pub fn test(cx: &mut AppContext) -> Arc<Self> {
        use node_runtime::FakeNodeRuntime;
        use settings::SettingsStore;

        if !cx.has_global::<SettingsStore>() {
            let settings_store = SettingsStore::test(cx);
            cx.set_global(settings_store);
        }

        let fs = fs::FakeFs::new(cx.background_executor().clone());
        let languages = Arc::new(LanguageRegistry::test());
        let http_client = util::http::FakeHttpClient::with_404_response();
        let client = Client::new(http_client.clone(), cx);
        let user_store = cx.build_model(|cx| UserStore::new(client.clone(), http_client, cx));
        let workspace_store = cx.build_model(|cx| WorkspaceStore::new(client.clone(), cx));

        theme::init(theme::LoadThemes::JustBase, cx);
        client::init(&client, cx);
        crate::init_settings(cx);

        Arc::new(Self {
            client,
            fs,
            languages,
            user_store,
            workspace_store,
            node_runtime: FakeNodeRuntime::new(),
            build_window_options: |_, _, _| Default::default(),
        })
    }
}

struct DelayedDebouncedEditAction {
    task: Option<Task<()>>,
    cancel_channel: Option<oneshot::Sender<()>>,
}

impl DelayedDebouncedEditAction {
    fn new() -> DelayedDebouncedEditAction {
        DelayedDebouncedEditAction {
            task: None,
            cancel_channel: None,
        }
    }

    fn fire_new<F>(&mut self, delay: Duration, cx: &mut ViewContext<Workspace>, func: F)
    where
        F: 'static + Send + FnOnce(&mut Workspace, &mut ViewContext<Workspace>) -> Task<Result<()>>,
    {
        if let Some(channel) = self.cancel_channel.take() {
            _ = channel.send(());
        }

        let (sender, mut receiver) = oneshot::channel::<()>();
        self.cancel_channel = Some(sender);

        let previous_task = self.task.take();
        self.task = Some(cx.spawn(move |workspace, mut cx| async move {
            let mut timer = cx.background_executor().timer(delay).fuse();
            if let Some(previous_task) = previous_task {
                previous_task.await;
            }

            futures::select_biased! {
                _ = receiver => return,
                    _ = timer => {}
            }

            if let Some(result) = workspace
                .update(&mut cx, |workspace, cx| (func)(workspace, cx))
                .log_err()
            {
                result.await.log_err();
            }
        }));
    }
}

pub enum Event {
    PaneAdded(View<Pane>),
    ContactRequestedJoin(u64),
    WorkspaceCreated(WeakView<Workspace>),
}

pub struct Workspace {
    window_self: WindowHandle<Self>,
    weak_self: WeakView<Self>,
    workspace_actions: Vec<Box<dyn Fn(Div, &mut ViewContext<Self>) -> Div>>,
    zoomed: Option<AnyWeakView>,
    zoomed_position: Option<DockPosition>,
    center: PaneGroup,
    left_dock: View<Dock>,
    bottom_dock: View<Dock>,
    right_dock: View<Dock>,
    panes: Vec<View<Pane>>,
    panes_by_item: HashMap<EntityId, WeakView<Pane>>,
    active_pane: View<Pane>,
    last_active_center_pane: Option<WeakView<Pane>>,
    last_active_view_id: Option<proto::ViewId>,
    status_bar: View<StatusBar>,
    modal_layer: View<ModalLayer>,
    titlebar_item: Option<AnyView>,
    notifications: Vec<(TypeId, usize, Box<dyn NotificationHandle>)>,
    project: Model<Project>,
    follower_states: HashMap<View<Pane>, FollowerState>,
    last_leaders_by_pane: HashMap<WeakView<Pane>, PeerId>,
    window_edited: bool,
    active_call: Option<(Model<ActiveCall>, Vec<Subscription>)>,
    leader_updates_tx: mpsc::UnboundedSender<(PeerId, proto::UpdateFollowers)>,
    database_id: WorkspaceId,
    app_state: Arc<AppState>,
    subscriptions: Vec<Subscription>,
    _apply_leader_updates: Task<Result<()>>,
    _observe_current_user: Task<Result<()>>,
    _schedule_serialize: Option<Task<()>>,
    pane_history_timestamp: Arc<AtomicUsize>,
}

impl EventEmitter<Event> for Workspace {}

#[derive(Copy, Clone, Debug, PartialEq, Eq, Hash)]
pub struct ViewId {
    pub creator: PeerId,
    pub id: u64,
}

#[derive(Default)]
struct FollowerState {
    leader_id: PeerId,
    active_view_id: Option<ViewId>,
    items_by_leader_view_id: HashMap<ViewId, Box<dyn FollowableItemHandle>>,
}

enum WorkspaceBounds {}

impl Workspace {
    pub fn new(
        workspace_id: WorkspaceId,
        project: Model<Project>,
        app_state: Arc<AppState>,
        cx: &mut ViewContext<Self>,
    ) -> Self {
        cx.observe(&project, |_, _, cx| cx.notify()).detach();
        cx.subscribe(&project, move |this, _, event, cx| {
            match event {
                project::Event::RemoteIdChanged(_) => {
                    this.update_window_title(cx);
                }

                project::Event::CollaboratorLeft(peer_id) => {
                    this.collaborator_left(*peer_id, cx);
                }

                project::Event::WorktreeRemoved(_) | project::Event::WorktreeAdded => {
                    this.update_window_title(cx);
                    this.serialize_workspace(cx);
                }

                project::Event::DisconnectedFromHost => {
                    this.update_window_edited(cx);
                    cx.blur();
                }

                project::Event::Closed => {
                    cx.remove_window();
                }

                project::Event::DeletedEntry(entry_id) => {
                    for pane in this.panes.iter() {
                        pane.update(cx, |pane, cx| {
                            pane.handle_deleted_project_item(*entry_id, cx)
                        });
                    }
                }

                project::Event::Notification(message) => this.show_notification(0, cx, |cx| {
                    cx.build_view(|_| MessageNotification::new(message.clone()))
                }),

                _ => {}
            }
            cx.notify()
        })
        .detach();

        let weak_handle = cx.view().downgrade();
        let pane_history_timestamp = Arc::new(AtomicUsize::new(0));

        let center_pane = cx.build_view(|cx| {
            Pane::new(
                weak_handle.clone(),
                project.clone(),
                pane_history_timestamp.clone(),
                cx,
            )
        });
        cx.subscribe(&center_pane, Self::handle_pane_event).detach();

        cx.focus_view(&center_pane);
        cx.emit(Event::PaneAdded(center_pane.clone()));

        let window_handle = cx.window_handle().downcast::<Workspace>().unwrap();
        app_state.workspace_store.update(cx, |store, _| {
            store.workspaces.insert(window_handle);
        });

        let mut current_user = app_state.user_store.read(cx).watch_current_user();
        let mut connection_status = app_state.client.status();
        let _observe_current_user = cx.spawn(|this, mut cx| async move {
            current_user.next().await;
            connection_status.next().await;
            let mut stream =
                Stream::map(current_user, drop).merge(Stream::map(connection_status, drop));

            while stream.recv().await.is_some() {
                this.update(&mut cx, |_, cx| cx.notify())?;
            }
            anyhow::Ok(())
        });

        // All leader updates are enqueued and then processed in a single task, so
        // that each asynchronous operation can be run in order.
        let (leader_updates_tx, mut leader_updates_rx) =
            mpsc::unbounded::<(PeerId, proto::UpdateFollowers)>();
        let _apply_leader_updates = cx.spawn(|this, mut cx| async move {
            while let Some((leader_id, update)) = leader_updates_rx.next().await {
                Self::process_leader_update(&this, leader_id, update, &mut cx)
                    .await
                    .log_err();
            }

            Ok(())
        });

        cx.emit(Event::WorkspaceCreated(weak_handle.clone()));

        let left_dock = cx.build_view(|_| Dock::new(DockPosition::Left));
        let bottom_dock = cx.build_view(|_| Dock::new(DockPosition::Bottom));
        let right_dock = cx.build_view(|_| Dock::new(DockPosition::Right));
        let left_dock_buttons =
            cx.build_view(|cx| PanelButtons::new(left_dock.clone(), weak_handle.clone(), cx));
        let bottom_dock_buttons =
            cx.build_view(|cx| PanelButtons::new(bottom_dock.clone(), weak_handle.clone(), cx));
        let right_dock_buttons =
            cx.build_view(|cx| PanelButtons::new(right_dock.clone(), weak_handle.clone(), cx));
        let status_bar = cx.build_view(|cx| {
            let mut status_bar = StatusBar::new(&center_pane.clone(), cx);
            status_bar.add_left_item(left_dock_buttons, cx);
            status_bar.add_right_item(right_dock_buttons, cx);
            status_bar.add_right_item(bottom_dock_buttons, cx);
            status_bar
        });

        let workspace_handle = cx.view().downgrade();
        let modal_layer = cx.build_view(|cx| ModalLayer::new());

        // todo!()
        // cx.update_default_global::<DragAndDrop<Workspace>, _, _>(|drag_and_drop, _| {
        //     drag_and_drop.register_container(weak_handle.clone());
        // });

        let mut active_call = None;
        if cx.has_global::<Model<ActiveCall>>() {
            let call = cx.global::<Model<ActiveCall>>().clone();
            let mut subscriptions = Vec::new();
            subscriptions.push(cx.subscribe(&call, Self::on_active_call_event));
            active_call = Some((call, subscriptions));
        }

        let subscriptions = vec![
            cx.observe_window_activation(Self::on_window_activation_changed),
            cx.observe_window_bounds(move |_, cx| {
                if let Some(display) = cx.display() {
                    // Transform fixed bounds to be stored in terms of the containing display
                    let mut bounds = cx.window_bounds();
                    if let WindowBounds::Fixed(window_bounds) = &mut bounds {
                        let display_bounds = display.bounds();
                        window_bounds.origin.x -= display_bounds.origin.x;
                        window_bounds.origin.y -= display_bounds.origin.y;
                    }

                    if let Some(display_uuid) = display.uuid().log_err() {
                        cx.background_executor()
                            .spawn(DB.set_window_bounds(workspace_id, bounds, display_uuid))
                            .detach_and_log_err(cx);
                    }
                }
                cx.notify();
            }),
            cx.observe(&left_dock, |this, _, cx| {
                this.serialize_workspace(cx);
                cx.notify();
            }),
            cx.observe(&bottom_dock, |this, _, cx| {
                this.serialize_workspace(cx);
                cx.notify();
            }),
            cx.observe(&right_dock, |this, _, cx| {
                this.serialize_workspace(cx);
                cx.notify();
            }),
            cx.on_release(|this, cx| {
                this.app_state.workspace_store.update(cx, |store, _| {
                    store.workspaces.remove(&this.window_self);
                })
            }),
        ];

        cx.defer(|this, cx| {
            this.update_window_title(cx);
            // todo! @nate - these are useful for testing notifications
            // this.show_error(
            //     &anyhow::anyhow!("what happens if this message is very very very very very long"),
            //     cx,
            // );

            // this.show_notification(1, cx, |cx| {
            //     cx.build_view(|_cx| {
            //         simple_message_notification::MessageNotification::new(format!("Error:"))
            //             .with_click_message("click here because!")
            //     })
            // });
        });
        Workspace {
            window_self: window_handle,
            weak_self: weak_handle.clone(),
            zoomed: None,
            zoomed_position: None,
            center: PaneGroup::new(center_pane.clone()),
            panes: vec![center_pane.clone()],
            panes_by_item: Default::default(),
            active_pane: center_pane.clone(),
            last_active_center_pane: Some(center_pane.downgrade()),
            last_active_view_id: None,
            status_bar,
            modal_layer,
            titlebar_item: None,
            notifications: Default::default(),
            left_dock,
            bottom_dock,
            right_dock,
            project: project.clone(),
            follower_states: Default::default(),
            last_leaders_by_pane: Default::default(),
            window_edited: false,
            active_call,
            database_id: workspace_id,
            app_state,
            _observe_current_user,
            _apply_leader_updates,
            _schedule_serialize: None,
            leader_updates_tx,
            subscriptions,
            pane_history_timestamp,
            workspace_actions: Default::default(),
        }
    }

    fn new_local(
        abs_paths: Vec<PathBuf>,
        app_state: Arc<AppState>,
        requesting_window: Option<WindowHandle<Workspace>>,
        cx: &mut AppContext,
    ) -> Task<
        anyhow::Result<(
            WindowHandle<Workspace>,
            Vec<Option<Result<Box<dyn ItemHandle>, anyhow::Error>>>,
        )>,
    > {
        let project_handle = Project::local(
            app_state.client.clone(),
            app_state.node_runtime.clone(),
            app_state.user_store.clone(),
            app_state.languages.clone(),
            app_state.fs.clone(),
            cx,
        );

        cx.spawn(|mut cx| async move {
            let serialized_workspace: Option<SerializedWorkspace> =
                persistence::DB.workspace_for_roots(&abs_paths.as_slice());

            let paths_to_open = Arc::new(abs_paths);

            // Get project paths for all of the abs_paths
            let mut worktree_roots: HashSet<Arc<Path>> = Default::default();
            let mut project_paths: Vec<(PathBuf, Option<ProjectPath>)> =
                Vec::with_capacity(paths_to_open.len());
            for path in paths_to_open.iter().cloned() {
                if let Some((worktree, project_entry)) = cx
                    .update(|cx| {
                        Workspace::project_path_for_path(project_handle.clone(), &path, true, cx)
                    })?
                    .await
                    .log_err()
                {
                    worktree_roots.extend(worktree.update(&mut cx, |tree, _| tree.abs_path()).ok());
                    project_paths.push((path, Some(project_entry)));
                } else {
                    project_paths.push((path, None));
                }
            }

            let workspace_id = if let Some(serialized_workspace) = serialized_workspace.as_ref() {
                serialized_workspace.id
            } else {
                DB.next_id().await.unwrap_or(0)
            };

            let window = if let Some(window) = requesting_window {
                cx.update_window(window.into(), |old_workspace, cx| {
                    cx.replace_root_view(|cx| {
                        Workspace::new(workspace_id, project_handle.clone(), app_state.clone(), cx)
                    });
                })?;
                window
            } else {
                let window_bounds_override = window_bounds_env_override(&cx);
                let (bounds, display) = if let Some(bounds) = window_bounds_override {
                    (Some(bounds), None)
                } else {
                    serialized_workspace
                        .as_ref()
                        .and_then(|serialized_workspace| {
                            let serialized_display = serialized_workspace.display?;
                            let mut bounds = serialized_workspace.bounds?;

                            // Stored bounds are relative to the containing display.
                            // So convert back to global coordinates if that screen still exists
                            if let WindowBounds::Fixed(mut window_bounds) = bounds {
                                let screen = cx
                                    .update(|cx| {
                                        cx.displays().into_iter().find(|display| {
                                            display.uuid().ok() == Some(serialized_display)
                                        })
                                    })
                                    .ok()??;
                                let screen_bounds = screen.bounds();
                                window_bounds.origin.x += screen_bounds.origin.x;
                                window_bounds.origin.y += screen_bounds.origin.y;
                                bounds = WindowBounds::Fixed(window_bounds);
                            }

                            Some((bounds, serialized_display))
                        })
                        .unzip()
                };

                // Use the serialized workspace to construct the new window
                let options =
                    cx.update(|cx| (app_state.build_window_options)(bounds, display, cx))?;

                cx.open_window(options, {
                    let app_state = app_state.clone();
                    let workspace_id = workspace_id.clone();
                    let project_handle = project_handle.clone();
                    move |cx| {
                        cx.build_view(|cx| {
                            Workspace::new(workspace_id, project_handle, app_state, cx)
                        })
                    }
                })?
            };

            window
                .update(&mut cx, |_, cx| cx.activate_window())
                .log_err();

            notify_if_database_failed(window, &mut cx);
            let opened_items = window
                .update(&mut cx, |_workspace, cx| {
                    open_items(serialized_workspace, project_paths, app_state, cx)
                })?
                .await
                .unwrap_or_default();

            Ok((window, opened_items))
        })
    }

    pub fn weak_handle(&self) -> WeakView<Self> {
        self.weak_self.clone()
    }

    pub fn left_dock(&self) -> &View<Dock> {
        &self.left_dock
    }

    pub fn bottom_dock(&self) -> &View<Dock> {
        &self.bottom_dock
    }

    pub fn right_dock(&self) -> &View<Dock> {
        &self.right_dock
    }

    pub fn add_panel<T: Panel>(&mut self, panel: View<T>, cx: &mut ViewContext<Self>) {
        let dock = match panel.position(cx) {
            DockPosition::Left => &self.left_dock,
            DockPosition::Bottom => &self.bottom_dock,
            DockPosition::Right => &self.right_dock,
        };

        dock.update(cx, |dock, cx| {
            dock.add_panel(panel, self.weak_self.clone(), cx)
        });
    }

    pub fn status_bar(&self) -> &View<StatusBar> {
        &self.status_bar
    }

    pub fn app_state(&self) -> &Arc<AppState> {
        &self.app_state
    }

    pub fn user_store(&self) -> &Model<UserStore> {
        &self.app_state.user_store
    }

    pub fn project(&self) -> &Model<Project> {
        &self.project
    }

    pub fn recent_navigation_history(
        &self,
        limit: Option<usize>,
        cx: &AppContext,
    ) -> Vec<(ProjectPath, Option<PathBuf>)> {
        let mut abs_paths_opened: HashMap<PathBuf, HashSet<ProjectPath>> = HashMap::default();
        let mut history: HashMap<ProjectPath, (Option<PathBuf>, usize)> = HashMap::default();
        for pane in &self.panes {
            let pane = pane.read(cx);
            pane.nav_history()
                .for_each_entry(cx, |entry, (project_path, fs_path)| {
                    if let Some(fs_path) = &fs_path {
                        abs_paths_opened
                            .entry(fs_path.clone())
                            .or_default()
                            .insert(project_path.clone());
                    }
                    let timestamp = entry.timestamp;
                    match history.entry(project_path) {
                        hash_map::Entry::Occupied(mut entry) => {
                            let (_, old_timestamp) = entry.get();
                            if &timestamp > old_timestamp {
                                entry.insert((fs_path, timestamp));
                            }
                        }
                        hash_map::Entry::Vacant(entry) => {
                            entry.insert((fs_path, timestamp));
                        }
                    }
                });
        }

        history
            .into_iter()
            .sorted_by_key(|(_, (_, timestamp))| *timestamp)
            .map(|(project_path, (fs_path, _))| (project_path, fs_path))
            .rev()
            .filter(|(history_path, abs_path)| {
                let latest_project_path_opened = abs_path
                    .as_ref()
                    .and_then(|abs_path| abs_paths_opened.get(abs_path))
                    .and_then(|project_paths| {
                        project_paths
                            .iter()
                            .max_by(|b1, b2| b1.worktree_id.cmp(&b2.worktree_id))
                    });

                match latest_project_path_opened {
                    Some(latest_project_path_opened) => latest_project_path_opened == history_path,
                    None => true,
                }
            })
            .take(limit.unwrap_or(usize::MAX))
            .collect()
    }

    fn navigate_history(
        &mut self,
        pane: WeakView<Pane>,
        mode: NavigationMode,
        cx: &mut ViewContext<Workspace>,
    ) -> Task<Result<()>> {
        let to_load = if let Some(pane) = pane.upgrade() {
            // todo!("focus")
            // cx.focus(&pane);

            pane.update(cx, |pane, cx| {
                loop {
                    // Retrieve the weak item handle from the history.
                    let entry = pane.nav_history_mut().pop(mode, cx)?;

                    // If the item is still present in this pane, then activate it.
                    if let Some(index) = entry
                        .item
                        .upgrade()
                        .and_then(|v| pane.index_for_item(v.as_ref()))
                    {
                        let prev_active_item_index = pane.active_item_index();
                        pane.nav_history_mut().set_mode(mode);
                        pane.activate_item(index, true, true, cx);
                        pane.nav_history_mut().set_mode(NavigationMode::Normal);

                        let mut navigated = prev_active_item_index != pane.active_item_index();
                        if let Some(data) = entry.data {
                            navigated |= pane.active_item()?.navigate(data, cx);
                        }

                        if navigated {
                            break None;
                        }
                    }
                    // If the item is no longer present in this pane, then retrieve its
                    // project path in order to reopen it.
                    else {
                        break pane
                            .nav_history()
                            .path_for_item(entry.item.id())
                            .map(|(project_path, _)| (project_path, entry));
                    }
                }
            })
        } else {
            None
        };

        if let Some((project_path, entry)) = to_load {
            // If the item was no longer present, then load it again from its previous path.
            let task = self.load_path(project_path, cx);
            cx.spawn(|workspace, mut cx| async move {
                let task = task.await;
                let mut navigated = false;
                if let Some((project_entry_id, build_item)) = task.log_err() {
                    let prev_active_item_id = pane.update(&mut cx, |pane, _| {
                        pane.nav_history_mut().set_mode(mode);
                        pane.active_item().map(|p| p.item_id())
                    })?;

                    pane.update(&mut cx, |pane, cx| {
                        let item = pane.open_item(project_entry_id, true, cx, build_item);
                        navigated |= Some(item.item_id()) != prev_active_item_id;
                        pane.nav_history_mut().set_mode(NavigationMode::Normal);
                        if let Some(data) = entry.data {
                            navigated |= item.navigate(data, cx);
                        }
                    })?;
                }

                if !navigated {
                    workspace
                        .update(&mut cx, |workspace, cx| {
                            Self::navigate_history(workspace, pane, mode, cx)
                        })?
                        .await?;
                }

                Ok(())
            })
        } else {
            Task::ready(Ok(()))
        }
    }

    pub fn go_back(
        &mut self,
        pane: WeakView<Pane>,
        cx: &mut ViewContext<Workspace>,
    ) -> Task<Result<()>> {
        self.navigate_history(pane, NavigationMode::GoingBack, cx)
    }

    pub fn go_forward(
        &mut self,
        pane: WeakView<Pane>,
        cx: &mut ViewContext<Workspace>,
    ) -> Task<Result<()>> {
        self.navigate_history(pane, NavigationMode::GoingForward, cx)
    }

    pub fn reopen_closed_item(&mut self, cx: &mut ViewContext<Workspace>) -> Task<Result<()>> {
        self.navigate_history(
            self.active_pane().downgrade(),
            NavigationMode::ReopeningClosedItem,
            cx,
        )
    }

    pub fn client(&self) -> &Client {
        &self.app_state.client
    }

    pub fn set_titlebar_item(&mut self, item: AnyView, cx: &mut ViewContext<Self>) {
        self.titlebar_item = Some(item);
        cx.notify();
    }

    pub fn titlebar_item(&self) -> Option<AnyView> {
        self.titlebar_item.clone()
    }

    /// Call the given callback with a workspace whose project is local.
    ///
    /// If the given workspace has a local project, then it will be passed
    /// to the callback. Otherwise, a new empty window will be created.
    pub fn with_local_workspace<T, F>(
        &mut self,
        cx: &mut ViewContext<Self>,
        callback: F,
    ) -> Task<Result<T>>
    where
        T: 'static,
        F: 'static + FnOnce(&mut Workspace, &mut ViewContext<Workspace>) -> T,
    {
        if self.project.read(cx).is_local() {
            Task::Ready(Some(Ok(callback(self, cx))))
        } else {
            let task = Self::new_local(Vec::new(), self.app_state.clone(), None, cx);
            cx.spawn(|_vh, mut cx| async move {
                let (workspace, _) = task.await?;
                workspace.update(&mut cx, callback)
            })
        }
    }

    pub fn worktrees<'a>(&self, cx: &'a AppContext) -> impl 'a + Iterator<Item = Model<Worktree>> {
        self.project.read(cx).worktrees()
    }

    pub fn visible_worktrees<'a>(
        &self,
        cx: &'a AppContext,
    ) -> impl 'a + Iterator<Item = Model<Worktree>> {
        self.project.read(cx).visible_worktrees(cx)
    }

    pub fn worktree_scans_complete(&self, cx: &AppContext) -> impl Future<Output = ()> + 'static {
        let futures = self
            .worktrees(cx)
            .filter_map(|worktree| worktree.read(cx).as_local())
            .map(|worktree| worktree.scan_complete())
            .collect::<Vec<_>>();
        async move {
            for future in futures {
                future.await;
            }
        }
    }

    pub fn close_global(_: &CloseWindow, cx: &mut AppContext) {
        cx.windows().iter().find(|window| {
            window
                .update(cx, |_, window| {
                    if window.is_window_active() {
                        //This can only get called when the window's project connection has been lost
                        //so we don't need to prompt the user for anything and instead just close the window
                        window.remove_window();
                        true
                    } else {
                        false
                    }
                })
                .unwrap_or(false)
        });
    }

    pub fn close_window(&mut self, _: &CloseWindow, cx: &mut ViewContext<Self>) {
        let window = cx.window_handle();
        let prepare = self.prepare_to_close(false, cx);
        cx.spawn(|_, mut cx| async move {
            if prepare.await? {
                window.update(&mut cx, |_, cx| {
                    cx.remove_window();
                })?;
            }
            anyhow::Ok(())
        })
        .detach_and_log_err(cx)
    }

    pub fn prepare_to_close(
        &mut self,
        quitting: bool,
        cx: &mut ViewContext<Self>,
    ) -> Task<Result<bool>> {
        //todo!(saveing)
        let active_call = self.active_call().cloned();
        let window = cx.window_handle();

        cx.spawn(|this, mut cx| async move {
            let workspace_count = cx.update(|_, cx| {
                cx.windows()
                    .iter()
                    .filter(|window| window.downcast::<Workspace>().is_some())
                    .count()
            })?;

            if let Some(active_call) = active_call {
                if !quitting
                    && workspace_count == 1
                    && active_call.read_with(&cx, |call, _| call.room().is_some())?
                {
                    let answer = window.update(&mut cx, |_, cx| {
                        cx.prompt(
                            PromptLevel::Warning,
                            "Do you want to leave the current call?",
                            &["Close window and hang up", "Cancel"],
                        )
                    })?;

                    if answer.await.log_err() == Some(1) {
                        return anyhow::Ok(false);
                    } else {
                        active_call
                            .update(&mut cx, |call, cx| call.hang_up(cx))?
                            .await
                            .log_err();
                    }
                }
            }

            Ok(this
                .update(&mut cx, |this, cx| {
                    this.save_all_internal(SaveIntent::Close, cx)
                })?
                .await?)
        })
    }

    fn save_all(&mut self, action: &SaveAll, cx: &mut ViewContext<Self>) {
        let save_all = self
            .save_all_internal(action.save_intent.unwrap_or(SaveIntent::SaveAll), cx)
            .detach_and_log_err(cx);
    }

    fn save_all_internal(
        &mut self,
        mut save_intent: SaveIntent,
        cx: &mut ViewContext<Self>,
    ) -> Task<Result<bool>> {
        if self.project.read(cx).is_read_only() {
            return Task::ready(Ok(true));
        }
        let dirty_items = self
            .panes
            .iter()
            .flat_map(|pane| {
                pane.read(cx).items().filter_map(|item| {
                    if item.is_dirty(cx) {
                        Some((pane.downgrade(), item.boxed_clone()))
                    } else {
                        None
                    }
                })
            })
            .collect::<Vec<_>>();

        let project = self.project.clone();
        cx.spawn(|workspace, mut cx| async move {
            // Override save mode and display "Save all files" prompt
            if save_intent == SaveIntent::Close && dirty_items.len() > 1 {
                let mut answer = workspace.update(&mut cx, |_, cx| {
                    let prompt = Pane::file_names_for_prompt(
                        &mut dirty_items.iter().map(|(_, handle)| handle),
                        dirty_items.len(),
                        cx,
                    );
                    cx.prompt(
                        PromptLevel::Warning,
                        &prompt,
                        &["Save all", "Discard all", "Cancel"],
                    )
                })?;
                match answer.await.log_err() {
                    Some(0) => save_intent = SaveIntent::SaveAll,
                    Some(1) => save_intent = SaveIntent::Skip,
                    _ => {}
                }
            }
            for (pane, item) in dirty_items {
                let (singleton, project_entry_ids) =
                    cx.update(|_, cx| (item.is_singleton(cx), item.project_entry_ids(cx)))?;
                if singleton || !project_entry_ids.is_empty() {
                    if let Some(ix) =
                        pane.update(&mut cx, |pane, _| pane.index_for_item(item.as_ref()))?
                    {
                        if !Pane::save_item(
                            project.clone(),
                            &pane,
                            ix,
                            &*item,
                            save_intent,
                            &mut cx,
                        )
                        .await?
                        {
                            return Ok(false);
                        }
                    }
                }
            }
            Ok(true)
        })
    }

    pub fn open(&mut self, _: &Open, cx: &mut ViewContext<Self>) {
        let mut paths = cx.prompt_for_paths(PathPromptOptions {
            files: true,
            directories: true,
            multiple: true,
        });

        cx.spawn(|this, mut cx| async move {
            let Some(paths) = paths.await.log_err().flatten() else {
                return;
            };

            if let Some(task) = this
                .update(&mut cx, |this, cx| this.open_workspace_for_paths(paths, cx))
                .log_err()
            {
                task.await.log_err();
            }
        })
        .detach()
    }

    pub fn open_workspace_for_paths(
        &mut self,
        paths: Vec<PathBuf>,
        cx: &mut ViewContext<Self>,
    ) -> Task<Result<()>> {
        let window = cx.window_handle().downcast::<Self>();
        let is_remote = self.project.read(cx).is_remote();
        let has_worktree = self.project.read(cx).worktrees().next().is_some();
        let has_dirty_items = self.items(cx).any(|item| item.is_dirty(cx));
        let close_task = if is_remote || has_worktree || has_dirty_items {
            None
        } else {
            Some(self.prepare_to_close(false, cx))
        };
        let app_state = self.app_state.clone();

        cx.spawn(|_, mut cx| async move {
            let window_to_replace = if let Some(close_task) = close_task {
                if !close_task.await? {
                    return Ok(());
                }
                window
            } else {
                None
            };
            cx.update(|_, cx| open_paths(&paths, &app_state, window_to_replace, cx))?
                .await?;
            Ok(())
        })
    }

    #[allow(clippy::type_complexity)]
    pub fn open_paths(
        &mut self,
        mut abs_paths: Vec<PathBuf>,
        visible: bool,
        cx: &mut ViewContext<Self>,
    ) -> Task<Vec<Option<Result<Box<dyn ItemHandle>, anyhow::Error>>>> {
        log::info!("open paths {abs_paths:?}");

        let fs = self.app_state.fs.clone();

        // Sort the paths to ensure we add worktrees for parents before their children.
        abs_paths.sort_unstable();
        cx.spawn(move |this, mut cx| async move {
            let mut tasks = Vec::with_capacity(abs_paths.len());
            for abs_path in &abs_paths {
                let project_path = match this
                    .update(&mut cx, |this, cx| {
                        Workspace::project_path_for_path(
                            this.project.clone(),
                            abs_path,
                            visible,
                            cx,
                        )
                    })
                    .log_err()
                {
                    Some(project_path) => project_path.await.log_err(),
                    None => None,
                };

                let this = this.clone();
                let abs_path = abs_path.clone();
                let fs = fs.clone();
                let task = cx.spawn(move |mut cx| async move {
                    let (worktree, project_path) = project_path?;
                    if fs.is_file(&abs_path).await {
                        Some(
                            this.update(&mut cx, |this, cx| {
                                this.open_path(project_path, None, true, cx)
                            })
                            .log_err()?
                            .await,
                        )
                    } else {
                        this.update(&mut cx, |workspace, cx| {
                            let worktree = worktree.read(cx);
                            let worktree_abs_path = worktree.abs_path();
                            let entry_id = if abs_path == worktree_abs_path.as_ref() {
                                worktree.root_entry()
                            } else {
                                abs_path
                                    .strip_prefix(worktree_abs_path.as_ref())
                                    .ok()
                                    .and_then(|relative_path| {
                                        worktree.entry_for_path(relative_path)
                                    })
                            }
                            .map(|entry| entry.id);
                            if let Some(entry_id) = entry_id {
                                workspace.project.update(cx, |_, cx| {
                                    cx.emit(project::Event::ActiveEntryChanged(Some(entry_id)));
                                })
                            }
                        })
                        .log_err()?;
                        None
                    }
                });
                tasks.push(task);
            }

            futures::future::join_all(tasks).await
        })
    }

    fn add_folder_to_project(&mut self, _: &AddFolderToProject, cx: &mut ViewContext<Self>) {
        let mut paths = cx.prompt_for_paths(PathPromptOptions {
            files: false,
            directories: true,
            multiple: true,
        });
        cx.spawn(|this, mut cx| async move {
            if let Some(paths) = paths.await.log_err().flatten() {
                let results = this
                    .update(&mut cx, |this, cx| this.open_paths(paths, true, cx))?
                    .await;
                for result in results.into_iter().flatten() {
                    result.log_err();
                }
            }
            anyhow::Ok(())
        })
        .detach_and_log_err(cx);
    }

    fn project_path_for_path(
        project: Model<Project>,
        abs_path: &Path,
        visible: bool,
        cx: &mut AppContext,
    ) -> Task<Result<(Model<Worktree>, ProjectPath)>> {
        let entry = project.update(cx, |project, cx| {
            project.find_or_create_local_worktree(abs_path, visible, cx)
        });
        cx.spawn(|mut cx| async move {
            let (worktree, path) = entry.await?;
            let worktree_id = worktree.update(&mut cx, |t, _| t.id())?;
            Ok((
                worktree,
                ProjectPath {
                    worktree_id,
                    path: path.into(),
                },
            ))
        })
    }

    pub fn items<'a>(
        &'a self,
        cx: &'a AppContext,
    ) -> impl 'a + Iterator<Item = &Box<dyn ItemHandle>> {
        self.panes.iter().flat_map(|pane| pane.read(cx).items())
    }

    pub fn item_of_type<T: Item>(&self, cx: &AppContext) -> Option<View<T>> {
        self.items_of_type(cx).max_by_key(|item| item.item_id())
    }

    pub fn items_of_type<'a, T: Item>(
        &'a self,
        cx: &'a AppContext,
    ) -> impl 'a + Iterator<Item = View<T>> {
        self.panes
            .iter()
            .flat_map(|pane| pane.read(cx).items_of_type())
    }

    pub fn active_item(&self, cx: &AppContext) -> Option<Box<dyn ItemHandle>> {
        self.active_pane().read(cx).active_item()
    }

    pub fn active_item_as<I: 'static>(&self, cx: &AppContext) -> Option<View<I>> {
        let item = self.active_item(cx)?;
        item.to_any().downcast::<I>().ok()
    }

    fn active_project_path(&self, cx: &ViewContext<Self>) -> Option<ProjectPath> {
        self.active_item(cx).and_then(|item| item.project_path(cx))
    }

    pub fn save_active_item(
        &mut self,
        save_intent: SaveIntent,
        cx: &mut ViewContext<Self>,
    ) -> Task<Result<()>> {
        let project = self.project.clone();
        let pane = self.active_pane();
        let item_ix = pane.read(cx).active_item_index();
        let item = pane.read(cx).active_item();
        let pane = pane.downgrade();

        cx.spawn(|_, mut cx| async move {
            if let Some(item) = item {
                Pane::save_item(project, &pane, item_ix, item.as_ref(), save_intent, &mut cx)
                    .await
                    .map(|_| ())
            } else {
                Ok(())
            }
        })
    }

    pub fn close_inactive_items_and_panes(
        &mut self,
        _: &CloseInactiveTabsAndPanes,
        cx: &mut ViewContext<Self>,
    ) {
        self.close_all_internal(true, SaveIntent::Close, cx)
            .map(|task| task.detach_and_log_err(cx));
    }

    pub fn close_all_items_and_panes(
        &mut self,
        action: &CloseAllItemsAndPanes,
        cx: &mut ViewContext<Self>,
    ) {
        self.close_all_internal(false, action.save_intent.unwrap_or(SaveIntent::Close), cx)
            .map(|task| task.detach_and_log_err(cx));
    }

    fn close_all_internal(
        &mut self,
        retain_active_pane: bool,
        save_intent: SaveIntent,
        cx: &mut ViewContext<Self>,
    ) -> Option<Task<Result<()>>> {
        let current_pane = self.active_pane();

        let mut tasks = Vec::new();

        if retain_active_pane {
            if let Some(current_pane_close) = current_pane.update(cx, |pane, cx| {
                pane.close_inactive_items(&CloseInactiveItems, cx)
            }) {
                tasks.push(current_pane_close);
            };
        }

        for pane in self.panes() {
            if retain_active_pane && pane.entity_id() == current_pane.entity_id() {
                continue;
            }

            if let Some(close_pane_items) = pane.update(cx, |pane: &mut Pane, cx| {
                pane.close_all_items(
                    &CloseAllItems {
                        save_intent: Some(save_intent),
                    },
                    cx,
                )
            }) {
                tasks.push(close_pane_items)
            }
        }

        if tasks.is_empty() {
            None
        } else {
            Some(cx.spawn(|_, _| async move {
                for task in tasks {
                    task.await?
                }
                Ok(())
            }))
        }
    }

    pub fn toggle_dock(&mut self, dock_side: DockPosition, cx: &mut ViewContext<Self>) {
        let dock = match dock_side {
            DockPosition::Left => &self.left_dock,
            DockPosition::Bottom => &self.bottom_dock,
            DockPosition::Right => &self.right_dock,
        };
        let mut focus_center = false;
        let mut reveal_dock = false;
        dock.update(cx, |dock, cx| {
            let other_is_zoomed = self.zoomed.is_some() && self.zoomed_position != Some(dock_side);
            let was_visible = dock.is_open() && !other_is_zoomed;
            dock.set_open(!was_visible, cx);

            if let Some(active_panel) = dock.active_panel() {
                if was_visible {
                    if active_panel.has_focus(cx) {
                        focus_center = true;
                    }
                } else {
                    let focus_handle = &active_panel.focus_handle(cx);
                    cx.focus(focus_handle);
                    reveal_dock = true;
                }
            }
        });

        if reveal_dock {
            self.dismiss_zoomed_items_to_reveal(Some(dock_side), cx);
        }

        if focus_center {
            self.active_pane.update(cx, |pane, cx| pane.focus(cx))
        }

        cx.notify();
        self.serialize_workspace(cx);
    }

    pub fn close_all_docks(&mut self, cx: &mut ViewContext<Self>) {
        let docks = [&self.left_dock, &self.bottom_dock, &self.right_dock];

        for dock in docks {
            dock.update(cx, |dock, cx| {
                dock.set_open(false, cx);
            });
        }

        // todo!("focus")
        // cx.focus_self();
        cx.notify();
        self.serialize_workspace(cx);
    }

    /// Transfer focus to the panel of the given type.
    pub fn focus_panel<T: Panel>(&mut self, cx: &mut ViewContext<Self>) -> Option<View<T>> {
        let panel = self.focus_or_unfocus_panel::<T>(cx, |_, _| true)?;
        panel.to_any().downcast().ok()
    }

    /// Focus the panel of the given type if it isn't already focused. If it is
    /// already focused, then transfer focus back to the workspace center.
    pub fn toggle_panel_focus<T: Panel>(&mut self, cx: &mut ViewContext<Self>) {
        self.focus_or_unfocus_panel::<T>(cx, |panel, cx| !panel.has_focus(cx));
    }

    /// Focus or unfocus the given panel type, depending on the given callback.
    fn focus_or_unfocus_panel<T: Panel>(
        &mut self,
        cx: &mut ViewContext<Self>,
        should_focus: impl Fn(&dyn PanelHandle, &mut ViewContext<Dock>) -> bool,
    ) -> Option<Arc<dyn PanelHandle>> {
        for dock in [&self.left_dock, &self.bottom_dock, &self.right_dock] {
            if let Some(panel_index) = dock.read(cx).panel_index_for_type::<T>() {
                let mut focus_center = false;
                let mut reveal_dock = false;
                let panel = dock.update(cx, |dock, cx| {
                    dock.activate_panel(panel_index, cx);

                    let panel = dock.active_panel().cloned();
                    if let Some(panel) = panel.as_ref() {
                        if should_focus(&**panel, cx) {
                            dock.set_open(true, cx);
                            panel.focus_handle(cx).focus(cx);
                            reveal_dock = true;
                        } else {
                            // if panel.is_zoomed(cx) {
                            //     dock.set_open(false, cx);
                            // }
                            focus_center = true;
                        }
                    }
                    panel
                });

                if focus_center {
                    self.active_pane.update(cx, |pane, cx| pane.focus(cx))
                }

                self.serialize_workspace(cx);
                cx.notify();
                return panel;
            }
        }
        None
    }

    pub fn panel<T: Panel>(&self, cx: &WindowContext) -> Option<View<T>> {
        for dock in [&self.left_dock, &self.bottom_dock, &self.right_dock] {
            let dock = dock.read(cx);
            if let Some(panel) = dock.panel::<T>() {
                return Some(panel);
            }
        }
        None
    }

    fn zoom_out(&mut self, cx: &mut ViewContext<Self>) {
        for pane in &self.panes {
            pane.update(cx, |pane, cx| pane.set_zoomed(false, cx));
        }

        self.left_dock.update(cx, |dock, cx| dock.zoom_out(cx));
        self.bottom_dock.update(cx, |dock, cx| dock.zoom_out(cx));
        self.right_dock.update(cx, |dock, cx| dock.zoom_out(cx));
        self.zoomed = None;
        self.zoomed_position = None;

        cx.notify();
    }

    //     #[cfg(any(test, feature = "test-support"))]
    //     pub fn zoomed_view(&self, cx: &AppContext) -> Option<AnyViewHandle> {
    //         self.zoomed.and_then(|view| view.upgrade(cx))
    //     }

    fn dismiss_zoomed_items_to_reveal(
        &mut self,
        dock_to_reveal: Option<DockPosition>,
        cx: &mut ViewContext<Self>,
    ) {
        // If a center pane is zoomed, unzoom it.
        for pane in &self.panes {
            if pane != &self.active_pane || dock_to_reveal.is_some() {
                pane.update(cx, |pane, cx| pane.set_zoomed(false, cx));
            }
        }

        // If another dock is zoomed, hide it.
        let mut focus_center = false;
        for dock in [&self.left_dock, &self.right_dock, &self.bottom_dock] {
            dock.update(cx, |dock, cx| {
                if Some(dock.position()) != dock_to_reveal {
                    if let Some(panel) = dock.active_panel() {
                        if panel.is_zoomed(cx) {
                            focus_center |= panel.has_focus(cx);
                            dock.set_open(false, cx);
                        }
                    }
                }
            });
        }

        if focus_center {
            self.active_pane.update(cx, |pane, cx| pane.focus(cx))
        }

        if self.zoomed_position != dock_to_reveal {
            self.zoomed = None;
            self.zoomed_position = None;
        }

        cx.notify();
    }

    fn add_pane(&mut self, cx: &mut ViewContext<Self>) -> View<Pane> {
        let pane = cx.build_view(|cx| {
            Pane::new(
                self.weak_handle(),
                self.project.clone(),
                self.pane_history_timestamp.clone(),
                cx,
            )
        });
        cx.subscribe(&pane, Self::handle_pane_event).detach();
        self.panes.push(pane.clone());
        cx.focus_view(&pane);
        cx.emit(Event::PaneAdded(pane.clone()));
        pane
    }

    pub fn add_item_to_center(
        &mut self,
        item: Box<dyn ItemHandle>,
        cx: &mut ViewContext<Self>,
    ) -> bool {
        if let Some(center_pane) = self.last_active_center_pane.clone() {
            if let Some(center_pane) = center_pane.upgrade() {
                center_pane.update(cx, |pane, cx| pane.add_item(item, true, true, None, cx));
                true
            } else {
                false
            }
        } else {
            false
        }
    }

    pub fn add_item(&mut self, item: Box<dyn ItemHandle>, cx: &mut ViewContext<Self>) {
        self.active_pane
            .update(cx, |pane, cx| pane.add_item(item, true, true, None, cx));
    }

    pub fn split_item(
        &mut self,
        split_direction: SplitDirection,
        item: Box<dyn ItemHandle>,
        cx: &mut ViewContext<Self>,
    ) {
        let new_pane = self.split_pane(self.active_pane.clone(), split_direction, cx);
        new_pane.update(cx, move |new_pane, cx| {
            new_pane.add_item(item, true, true, None, cx)
        })
    }

    pub fn open_abs_path(
        &mut self,
        abs_path: PathBuf,
        visible: bool,
        cx: &mut ViewContext<Self>,
    ) -> Task<anyhow::Result<Box<dyn ItemHandle>>> {
        cx.spawn(|workspace, mut cx| async move {
            let open_paths_task_result = workspace
                .update(&mut cx, |workspace, cx| {
                    workspace.open_paths(vec![abs_path.clone()], visible, cx)
                })
                .with_context(|| format!("open abs path {abs_path:?} task spawn"))?
                .await;
            anyhow::ensure!(
                open_paths_task_result.len() == 1,
                "open abs path {abs_path:?} task returned incorrect number of results"
            );
            match open_paths_task_result
                .into_iter()
                .next()
                .expect("ensured single task result")
            {
                Some(open_result) => {
                    open_result.with_context(|| format!("open abs path {abs_path:?} task join"))
                }
                None => anyhow::bail!("open abs path {abs_path:?} task returned None"),
            }
        })
    }

    pub fn split_abs_path(
        &mut self,
        abs_path: PathBuf,
        visible: bool,
        cx: &mut ViewContext<Self>,
    ) -> Task<anyhow::Result<Box<dyn ItemHandle>>> {
        let project_path_task =
            Workspace::project_path_for_path(self.project.clone(), &abs_path, visible, cx);
        cx.spawn(|this, mut cx| async move {
            let (_, path) = project_path_task.await?;
            this.update(&mut cx, |this, cx| this.split_path(path, cx))?
                .await
        })
    }

    pub fn open_path(
        &mut self,
        path: impl Into<ProjectPath>,
        pane: Option<WeakView<Pane>>,
        focus_item: bool,
        cx: &mut ViewContext<Self>,
    ) -> Task<Result<Box<dyn ItemHandle>, anyhow::Error>> {
        let pane = pane.unwrap_or_else(|| {
            self.last_active_center_pane.clone().unwrap_or_else(|| {
                self.panes
                    .first()
                    .expect("There must be an active pane")
                    .downgrade()
            })
        });

        let task = self.load_path(path.into(), cx);
        cx.spawn(move |_, mut cx| async move {
            let (project_entry_id, build_item) = task.await?;
            pane.update(&mut cx, |pane, cx| {
                pane.open_item(project_entry_id, focus_item, cx, build_item)
            })
        })
    }

    pub fn split_path(
        &mut self,
        path: impl Into<ProjectPath>,
        cx: &mut ViewContext<Self>,
    ) -> Task<Result<Box<dyn ItemHandle>, anyhow::Error>> {
        let pane = self.last_active_center_pane.clone().unwrap_or_else(|| {
            self.panes
                .first()
                .expect("There must be an active pane")
                .downgrade()
        });

        if let Member::Pane(center_pane) = &self.center.root {
            if center_pane.read(cx).items_len() == 0 {
                return self.open_path(path, Some(pane), true, cx);
            }
        }

        let task = self.load_path(path.into(), cx);
        cx.spawn(|this, mut cx| async move {
            let (project_entry_id, build_item) = task.await?;
            this.update(&mut cx, move |this, cx| -> Option<_> {
                let pane = pane.upgrade()?;
                let new_pane = this.split_pane(pane, SplitDirection::Right, cx);
                new_pane.update(cx, |new_pane, cx| {
                    Some(new_pane.open_item(project_entry_id, true, cx, build_item))
                })
            })
            .map(|option| option.ok_or_else(|| anyhow!("pane was dropped")))?
        })
    }

    fn load_path(
        &mut self,
        path: ProjectPath,
        cx: &mut ViewContext<Self>,
    ) -> Task<
        Result<(
            Option<ProjectEntryId>,
            impl 'static + Send + FnOnce(&mut ViewContext<Pane>) -> Box<dyn ItemHandle>,
        )>,
    > {
        let project = self.project().clone();
        let project_item = project.update(cx, |project, cx| project.open_path(path, cx));
        cx.spawn(|_, mut cx| async move {
            let (project_entry_id, project_item) = project_item.await?;
            let build_item = cx.update(|_, cx| {
                cx.default_global::<ProjectItemBuilders>()
                    .get(&project_item.entity_type())
                    .ok_or_else(|| anyhow!("no item builder for project item"))
                    .cloned()
            })??;
            let build_item =
                move |cx: &mut ViewContext<Pane>| build_item(project, project_item, cx);
            Ok((project_entry_id, build_item))
        })
    }

    pub fn open_project_item<T>(
        &mut self,
        project_item: Model<T::Item>,
        cx: &mut ViewContext<Self>,
    ) -> View<T>
    where
        T: ProjectItem,
    {
        use project::Item as _;

        let entry_id = project_item.read(cx).entry_id(cx);
        if let Some(item) = entry_id
            .and_then(|entry_id| self.active_pane().read(cx).item_for_entry(entry_id, cx))
            .and_then(|item| item.downcast())
        {
            self.activate_item(&item, cx);
            return item;
        }

        let item =
            cx.build_view(|cx| T::for_project_item(self.project().clone(), project_item, cx));
        self.add_item(Box::new(item.clone()), cx);
        item
    }

    pub fn split_project_item<T>(
        &mut self,
        project_item: Model<T::Item>,
        cx: &mut ViewContext<Self>,
    ) -> View<T>
    where
        T: ProjectItem,
    {
        use project::Item as _;

        let entry_id = project_item.read(cx).entry_id(cx);
        if let Some(item) = entry_id
            .and_then(|entry_id| self.active_pane().read(cx).item_for_entry(entry_id, cx))
            .and_then(|item| item.downcast())
        {
            self.activate_item(&item, cx);
            return item;
        }

        let item =
            cx.build_view(|cx| T::for_project_item(self.project().clone(), project_item, cx));
        self.split_item(SplitDirection::Right, Box::new(item.clone()), cx);
        item
    }

    pub fn open_shared_screen(&mut self, peer_id: PeerId, cx: &mut ViewContext<Self>) {
        if let Some(shared_screen) = self.shared_screen_for_peer(peer_id, &self.active_pane, cx) {
            self.active_pane.update(cx, |pane, cx| {
                pane.add_item(Box::new(shared_screen), false, true, None, cx)
            });
        }
    }

    pub fn activate_item(&mut self, item: &dyn ItemHandle, cx: &mut ViewContext<Self>) -> bool {
        let result = self.panes.iter().find_map(|pane| {
            pane.read(cx)
                .index_for_item(item)
                .map(|ix| (pane.clone(), ix))
        });
        if let Some((pane, ix)) = result {
            pane.update(cx, |pane, cx| pane.activate_item(ix, true, true, cx));
            true
        } else {
            false
        }
    }

    fn activate_pane_at_index(&mut self, action: &ActivatePane, cx: &mut ViewContext<Self>) {
        let panes = self.center.panes();
        if let Some(pane) = panes.get(action.0).map(|p| (*p).clone()) {
            cx.focus_view(&pane);
        } else {
            self.split_and_clone(self.active_pane.clone(), SplitDirection::Right, cx);
        }
    }

    pub fn activate_next_pane(&mut self, cx: &mut ViewContext<Self>) {
        let panes = self.center.panes();
        if let Some(ix) = panes.iter().position(|pane| **pane == self.active_pane) {
            let next_ix = (ix + 1) % panes.len();
            let next_pane = panes[next_ix].clone();
            cx.focus_view(&next_pane);
        }
    }

    pub fn activate_previous_pane(&mut self, cx: &mut ViewContext<Self>) {
        let panes = self.center.panes();
        if let Some(ix) = panes.iter().position(|pane| **pane == self.active_pane) {
            let prev_ix = cmp::min(ix.wrapping_sub(1), panes.len() - 1);
            let prev_pane = panes[prev_ix].clone();
            cx.focus_view(&prev_pane);
        }
    }

    pub fn activate_pane_in_direction(
        &mut self,
        direction: SplitDirection,
        cx: &mut ViewContext<Self>,
    ) {
        if let Some(pane) = self.find_pane_in_direction(direction, cx) {
            cx.focus_view(pane);
        }
    }

    pub fn swap_pane_in_direction(
        &mut self,
        direction: SplitDirection,
        cx: &mut ViewContext<Self>,
    ) {
        if let Some(to) = self
            .find_pane_in_direction(direction, cx)
            .map(|pane| pane.clone())
        {
            self.center.swap(&self.active_pane.clone(), &to);
            cx.notify();
        }
    }

    fn find_pane_in_direction(
        &mut self,
        direction: SplitDirection,
        cx: &mut ViewContext<Self>,
    ) -> Option<&View<Pane>> {
        let Some(bounding_box) = self.center.bounding_box_for_pane(&self.active_pane) else {
            return None;
        };
        let cursor = self.active_pane.read(cx).pixel_position_of_cursor(cx);
        let center = match cursor {
            Some(cursor) if bounding_box.contains_point(&cursor) => cursor,
            _ => bounding_box.center(),
        };

        let distance_to_next = 1.; //todo(pane dividers styling)

        let target = match direction {
            SplitDirection::Left => {
                Point::new(bounding_box.origin.x - distance_to_next.into(), center.y)
            }
            SplitDirection::Right => {
                Point::new(bounding_box.right() + distance_to_next.into(), center.y)
            }
            SplitDirection::Up => {
                Point::new(center.x, bounding_box.origin.y - distance_to_next.into())
            }
            SplitDirection::Down => {
                Point::new(center.x, bounding_box.top() + distance_to_next.into())
            }
        };
        self.center.pane_at_pixel_position(target)
    }

    fn handle_pane_focused(&mut self, pane: View<Pane>, cx: &mut ViewContext<Self>) {
        if self.active_pane != pane {
            self.active_pane = pane.clone();
            self.status_bar.update(cx, |status_bar, cx| {
                status_bar.set_active_pane(&self.active_pane, cx);
            });
            self.active_item_path_changed(cx);
            self.last_active_center_pane = Some(pane.downgrade());
        }

        self.dismiss_zoomed_items_to_reveal(None, cx);
        if pane.read(cx).is_zoomed() {
            self.zoomed = Some(pane.downgrade().into());
        } else {
            self.zoomed = None;
        }
        self.zoomed_position = None;
        self.update_active_view_for_followers(cx);

        cx.notify();
    }

    fn handle_pane_event(
        &mut self,
        pane: View<Pane>,
        event: &pane::Event,
        cx: &mut ViewContext<Self>,
    ) {
        match event {
            pane::Event::AddItem { item } => item.added_to_pane(self, pane, cx),
            pane::Event::Split(direction) => {
                self.split_and_clone(pane, *direction, cx);
            }
            pane::Event::Remove => self.remove_pane(pane, cx),
            pane::Event::ActivateItem { local } => {
                if *local {
                    self.unfollow(&pane, cx);
                }
                if &pane == self.active_pane() {
                    self.active_item_path_changed(cx);
                }
            }
            pane::Event::ChangeItemTitle => {
                if pane == self.active_pane {
                    self.active_item_path_changed(cx);
                }
                self.update_window_edited(cx);
            }
            pane::Event::RemoveItem { item_id } => {
                self.update_window_edited(cx);
                if let hash_map::Entry::Occupied(entry) = self.panes_by_item.entry(*item_id) {
                    if entry.get().entity_id() == pane.entity_id() {
                        entry.remove();
                    }
                }
            }
            pane::Event::Focus => {
                self.handle_pane_focused(pane.clone(), cx);
            }
            pane::Event::ZoomIn => {
                if pane == self.active_pane {
                    pane.update(cx, |pane, cx| pane.set_zoomed(true, cx));
                    if pane.read(cx).has_focus(cx) {
                        self.zoomed = Some(pane.downgrade().into());
                        self.zoomed_position = None;
                    }
                    cx.notify();
                }
            }
            pane::Event::ZoomOut => {
                pane.update(cx, |pane, cx| pane.set_zoomed(false, cx));
                if self.zoomed_position.is_none() {
                    self.zoomed = None;
                }
                cx.notify();
            }
        }

        self.serialize_workspace(cx);
    }

    pub fn split_pane(
        &mut self,
        pane_to_split: View<Pane>,
        split_direction: SplitDirection,
        cx: &mut ViewContext<Self>,
    ) -> View<Pane> {
        let new_pane = self.add_pane(cx);
        self.center
            .split(&pane_to_split, &new_pane, split_direction)
            .unwrap();
        cx.notify();
        new_pane
    }

    pub fn split_and_clone(
        &mut self,
        pane: View<Pane>,
        direction: SplitDirection,
        cx: &mut ViewContext<Self>,
    ) -> Option<View<Pane>> {
        let item = pane.read(cx).active_item()?;
        let maybe_pane_handle = if let Some(clone) = item.clone_on_split(self.database_id(), cx) {
            let new_pane = self.add_pane(cx);
            new_pane.update(cx, |pane, cx| pane.add_item(clone, true, true, None, cx));
            self.center.split(&pane, &new_pane, direction).unwrap();
            Some(new_pane)
        } else {
            None
        };
        cx.notify();
        maybe_pane_handle
    }

    pub fn split_pane_with_item(
        &mut self,
        pane_to_split: WeakView<Pane>,
        split_direction: SplitDirection,
        from: WeakView<Pane>,
        item_id_to_move: EntityId,
        cx: &mut ViewContext<Self>,
    ) {
        let Some(pane_to_split) = pane_to_split.upgrade() else {
            return;
        };
        let Some(from) = from.upgrade() else {
            return;
        };

        let new_pane = self.add_pane(cx);
        self.move_item(from.clone(), new_pane.clone(), item_id_to_move, 0, cx);
        self.center
            .split(&pane_to_split, &new_pane, split_direction)
            .unwrap();
        cx.notify();
    }

    pub fn split_pane_with_project_entry(
        &mut self,
        pane_to_split: WeakView<Pane>,
        split_direction: SplitDirection,
        project_entry: ProjectEntryId,
        cx: &mut ViewContext<Self>,
    ) -> Option<Task<Result<()>>> {
        let pane_to_split = pane_to_split.upgrade()?;
        let new_pane = self.add_pane(cx);
        self.center
            .split(&pane_to_split, &new_pane, split_direction)
            .unwrap();

        let path = self.project.read(cx).path_for_entry(project_entry, cx)?;
        let task = self.open_path(path, Some(new_pane.downgrade()), true, cx);
        Some(cx.foreground_executor().spawn(async move {
            task.await?;
            Ok(())
        }))
    }

    pub fn move_item(
        &mut self,
        source: View<Pane>,
        destination: View<Pane>,
        item_id_to_move: EntityId,
        destination_index: usize,
        cx: &mut ViewContext<Self>,
    ) {
        let item_to_move = source
            .read(cx)
            .items()
            .enumerate()
            .find(|(_, item_handle)| item_handle.item_id() == item_id_to_move);

        if item_to_move.is_none() {
            log::warn!("Tried to move item handle which was not in `from` pane. Maybe tab was closed during drop");
            return;
        }
        let (item_ix, item_handle) = item_to_move.unwrap();
        let item_handle = item_handle.clone();

        if source != destination {
            // Close item from previous pane
            source.update(cx, |source, cx| {
                source.remove_item(item_ix, false, cx);
            });
        }

        // This automatically removes duplicate items in the pane
        destination.update(cx, |destination, cx| {
            destination.add_item(item_handle, true, true, Some(destination_index), cx);
            destination.focus(cx)
        });
    }

    fn remove_pane(&mut self, pane: View<Pane>, cx: &mut ViewContext<Self>) {
        if self.center.remove(&pane).unwrap() {
            self.force_remove_pane(&pane, cx);
            self.unfollow(&pane, cx);
            self.last_leaders_by_pane.remove(&pane.downgrade());
            for removed_item in pane.read(cx).items() {
                self.panes_by_item.remove(&removed_item.item_id());
            }

            cx.notify();
        } else {
            self.active_item_path_changed(cx);
        }
    }

    pub fn panes(&self) -> &[View<Pane>] {
        &self.panes
    }

    pub fn active_pane(&self) -> &View<Pane> {
        &self.active_pane
    }

    pub fn pane_for(&self, handle: &dyn ItemHandle) -> Option<View<Pane>> {
        let weak_pane = self.panes_by_item.get(&handle.item_id())?;
        weak_pane.upgrade()
    }

    fn collaborator_left(&mut self, peer_id: PeerId, cx: &mut ViewContext<Self>) {
        self.follower_states.retain(|_, state| {
            if state.leader_id == peer_id {
                for item in state.items_by_leader_view_id.values() {
                    item.set_leader_peer_id(None, cx);
                }
                false
            } else {
                true
            }
        });
        cx.notify();
    }

    fn start_following(
        &mut self,
        leader_id: PeerId,
        cx: &mut ViewContext<Self>,
    ) -> Option<Task<Result<()>>> {
        let pane = self.active_pane().clone();

        self.last_leaders_by_pane
            .insert(pane.downgrade(), leader_id);
        self.unfollow(&pane, cx);
        self.follower_states.insert(
            pane.clone(),
            FollowerState {
                leader_id,
                active_view_id: None,
                items_by_leader_view_id: Default::default(),
            },
        );
        cx.notify();

        let room_id = self.active_call()?.read(cx).room()?.read(cx).id();
        let project_id = self.project.read(cx).remote_id();
        let request = self.app_state.client.request(proto::Follow {
            room_id,
            project_id,
            leader_id: Some(leader_id),
        });

        Some(cx.spawn(|this, mut cx| async move {
            let response = request.await?;
            this.update(&mut cx, |this, _| {
                let state = this
                    .follower_states
                    .get_mut(&pane)
                    .ok_or_else(|| anyhow!("following interrupted"))?;
                state.active_view_id = if let Some(active_view_id) = response.active_view_id {
                    Some(ViewId::from_proto(active_view_id)?)
                } else {
                    None
                };
                Ok::<_, anyhow::Error>(())
            })??;
            Self::add_views_from_leader(
                this.clone(),
                leader_id,
                vec![pane],
                response.views,
                &mut cx,
            )
            .await?;
            this.update(&mut cx, |this, cx| this.leader_updated(leader_id, cx))?;
            Ok(())
        }))
    }

    // pub fn follow_next_collaborator(
    //     &mut self,
    //     _: &FollowNextCollaborator,
    //     cx: &mut ViewContext<Self>,
    // ) {
    //     let collaborators = self.project.read(cx).collaborators();
    //     let next_leader_id = if let Some(leader_id) = self.leader_for_pane(&self.active_pane) {
    //         let mut collaborators = collaborators.keys().copied();
    //         for peer_id in collaborators.by_ref() {
    //             if peer_id == leader_id {
    //                 break;
    //             }
    //         }
    //         collaborators.next()
    //     } else if let Some(last_leader_id) =
    //         self.last_leaders_by_pane.get(&self.active_pane.downgrade())
    //     {
    //         if collaborators.contains_key(last_leader_id) {
    //             Some(*last_leader_id)
    //         } else {
    //             None
    //         }
    //     } else {
    //         None
    //     };

    //     let pane = self.active_pane.clone();
    //     let Some(leader_id) = next_leader_id.or_else(|| collaborators.keys().copied().next())
    //     else {
    //         return;
    //     };
    //     if Some(leader_id) == self.unfollow(&pane, cx) {
    //         return;
    //     }
    //     if let Some(task) = self.follow(leader_id, cx) {
    //         task.detach();
    //     }
    // }

<<<<<<< HEAD
    // pub fn follow(
    //     &mut self,
    //     leader_id: PeerId,
    //     cx: &mut ViewContext<Self>,
    // ) -> Option<Task<Result<()>>> {
    //     let room = ActiveCall::global(cx).read(cx).room()?.read(cx);
    //     let project = self.project.read(cx);

    //     let Some(remote_participant) = room.remote_participant_for_peer_id(leader_id) else {
    //         return None;
    //     };

    //     let other_project_id = match remote_participant.location {
    //         call::ParticipantLocation::External => None,
    //         call::ParticipantLocation::UnsharedProject => None,
    //         call::ParticipantLocation::SharedProject { project_id } => {
    //             if Some(project_id) == project.remote_id() {
    //                 None
    //             } else {
    //                 Some(project_id)
    //             }
    //         }
    //     };

    //     // if they are active in another project, follow there.
    //     if let Some(project_id) = other_project_id {
    //         let app_state = self.app_state.clone();
    //         return Some(crate::join_remote_project(
    //             project_id,
    //             remote_participant.user.id,
    //             app_state,
    //             cx,
    //         ));
    //     }

    //     // if you're already following, find the right pane and focus it.
    //     for (pane, state) in &self.follower_states {
    //         if leader_id == state.leader_id {
    //             cx.focus(pane);
    //             return None;
    //         }
    //     }
=======
    pub fn follow(
        &mut self,
        leader_id: PeerId,
        cx: &mut ViewContext<Self>,
    ) -> Option<Task<Result<()>>> {
        let room = ActiveCall::global(cx).read(cx).room()?.read(cx);
        let project = self.project.read(cx);

        let Some(remote_participant) = room.remote_participant_for_peer_id(leader_id) else {
            return None;
        };

        let other_project_id = match remote_participant.location {
            call::ParticipantLocation::External => None,
            call::ParticipantLocation::UnsharedProject => None,
            call::ParticipantLocation::SharedProject { project_id } => {
                if Some(project_id) == project.remote_id() {
                    None
                } else {
                    Some(project_id)
                }
            }
        };

        // if they are active in another project, follow there.
        if let Some(project_id) = other_project_id {
            let app_state = self.app_state.clone();
            return Some(crate::join_remote_project(
                project_id,
                remote_participant.user.id,
                app_state,
                cx,
            ));
        }

        // if you're already following, find the right pane and focus it.
        for (pane, state) in &self.follower_states {
            if leader_id == state.leader_id {
                cx.focus_view(pane);
                return None;
            }
        }

        // Otherwise, follow.
        self.start_following(leader_id, cx)
    }
>>>>>>> 5b6fd3ac

    //     // Otherwise, follow.
    //     self.start_following(leader_id, cx)
    // }

    pub fn unfollow(&mut self, pane: &View<Pane>, cx: &mut ViewContext<Self>) -> Option<PeerId> {
        let state = self.follower_states.remove(pane)?;
        let leader_id = state.leader_id;
        for (_, item) in state.items_by_leader_view_id {
            item.set_leader_peer_id(None, cx);
        }

        if self
            .follower_states
            .values()
            .all(|state| state.leader_id != state.leader_id)
        {
            let project_id = self.project.read(cx).remote_id();
            let room_id = self.active_call()?.read(cx).room()?.read(cx).id();
            self.app_state
                .client
                .send(proto::Unfollow {
                    room_id,
                    project_id,
                    leader_id: Some(leader_id),
                })
                .log_err();
        }

        cx.notify();
        Some(leader_id)
    }

    //     pub fn is_being_followed(&self, peer_id: PeerId) -> bool {
    //         self.follower_states
    //             .values()
    //             .any(|state| state.leader_id == peer_id)
    //     }

    fn active_item_path_changed(&mut self, cx: &mut ViewContext<Self>) {
        let active_entry = self.active_project_path(cx);
        self.project
            .update(cx, |project, cx| project.set_active_path(active_entry, cx));
        self.update_window_title(cx);
    }

    fn update_window_title(&mut self, cx: &mut ViewContext<Self>) {
        let project = self.project().read(cx);
        let mut title = String::new();

        if let Some(path) = self.active_item(cx).and_then(|item| item.project_path(cx)) {
            let filename = path
                .path
                .file_name()
                .map(|s| s.to_string_lossy())
                .or_else(|| {
                    Some(Cow::Borrowed(
                        project
                            .worktree_for_id(path.worktree_id, cx)?
                            .read(cx)
                            .root_name(),
                    ))
                });

            if let Some(filename) = filename {
                title.push_str(filename.as_ref());
                title.push_str(" — ");
            }
        }

        for (i, name) in project.worktree_root_names(cx).enumerate() {
            if i > 0 {
                title.push_str(", ");
            }
            title.push_str(name);
        }

        if title.is_empty() {
            title = "empty project".to_string();
        }

        if project.is_remote() {
            title.push_str(" ↙");
        } else if project.is_shared() {
            title.push_str(" ↗");
        }

        cx.set_window_title(&title);
    }

    fn update_window_edited(&mut self, cx: &mut ViewContext<Self>) {
        let is_edited = !self.project.read(cx).is_read_only()
            && self
                .items(cx)
                .any(|item| item.has_conflict(cx) || item.is_dirty(cx));
        if is_edited != self.window_edited {
            self.window_edited = is_edited;
            // todo!()
            // cx.set_window_edited(self.window_edited)
        }
    }

    //     fn render_disconnected_overlay(
    //         &self,
    //         cx: &mut ViewContext<Workspace>,
    //     ) -> Option<AnyElement<Workspace>> {
    //         if self.project.read(cx).is_read_only() {
    //             enum DisconnectedOverlay {}
    //             Some(
    //                 MouseEventHandler::new::<DisconnectedOverlay, _>(0, cx, |_, cx| {
    //                     let theme = &theme::current(cx);
    //                     Label::new(
    //                         "Your connection to the remote project has been lost.",
    //                         theme.workspace.disconnected_overlay.text.clone(),
    //                     )
    //                     .aligned()
    //                     .contained()
    //                     .with_style(theme.workspace.disconnected_overlay.container)
    //                 })
    //                 .with_cursor_style(CursorStyle::Arrow)
    //                 .capture_all()
    //                 .into_any_named("disconnected overlay"),
    //             )
    //         } else {
    //             None
    //         }
    //     }

    fn render_notifications(&self, cx: &ViewContext<Self>) -> Option<Div> {
        if self.notifications.is_empty() {
            None
        } else {
            Some(
                div()
                    .absolute()
                    .z_index(100)
                    .right_3()
                    .bottom_3()
                    .w_96()
                    .h_full()
                    .flex()
                    .flex_col()
                    .justify_end()
                    .gap_2()
                    .children(
                        self.notifications
                            .iter()
                            .map(|(_, _, notification)| notification.to_any()),
                    ),
            )
        }
    }

    // RPC handlers

    fn handle_follow(
        &mut self,
        follower_project_id: Option<u64>,
        cx: &mut ViewContext<Self>,
    ) -> proto::FollowResponse {
        let client = &self.app_state.client;
        let project_id = self.project.read(cx).remote_id();

        let active_view_id = self.active_item(cx).and_then(|i| {
            Some(
                i.to_followable_item_handle(cx)?
                    .remote_id(client, cx)?
                    .to_proto(),
            )
        });

        cx.notify();

        self.last_active_view_id = active_view_id.clone();
        proto::FollowResponse {
            active_view_id,
            views: self
                .panes()
                .iter()
                .flat_map(|pane| {
                    let leader_id = self.leader_for_pane(pane);
                    pane.read(cx).items().filter_map({
                        let cx = &cx;
                        move |item| {
                            let item = item.to_followable_item_handle(cx)?;
                            if (project_id.is_none() || project_id != follower_project_id)
                                && item.is_project_item(cx)
                            {
                                return None;
                            }
                            let id = item.remote_id(client, cx)?.to_proto();
                            let variant = item.to_state_proto(cx)?;
                            Some(proto::View {
                                id: Some(id),
                                leader_id,
                                variant: Some(variant),
                            })
                        }
                    })
                })
                .collect(),
        }
    }

    fn handle_update_followers(
        &mut self,
        leader_id: PeerId,
        message: proto::UpdateFollowers,
        _cx: &mut ViewContext<Self>,
    ) {
        self.leader_updates_tx
            .unbounded_send((leader_id, message))
            .ok();
    }

    async fn process_leader_update(
        this: &WeakView<Self>,
        leader_id: PeerId,
        update: proto::UpdateFollowers,
        cx: &mut AsyncWindowContext,
    ) -> Result<()> {
        match update.variant.ok_or_else(|| anyhow!("invalid update"))? {
            proto::update_followers::Variant::UpdateActiveView(update_active_view) => {
                this.update(cx, |this, _| {
                    for (_, state) in &mut this.follower_states {
                        if state.leader_id == leader_id {
                            state.active_view_id =
                                if let Some(active_view_id) = update_active_view.id.clone() {
                                    Some(ViewId::from_proto(active_view_id)?)
                                } else {
                                    None
                                };
                        }
                    }
                    anyhow::Ok(())
                })??;
            }
            proto::update_followers::Variant::UpdateView(update_view) => {
                let variant = update_view
                    .variant
                    .ok_or_else(|| anyhow!("missing update view variant"))?;
                let id = update_view
                    .id
                    .ok_or_else(|| anyhow!("missing update view id"))?;
                let mut tasks = Vec::new();
                this.update(cx, |this, cx| {
                    let project = this.project.clone();
                    for (_, state) in &mut this.follower_states {
                        if state.leader_id == leader_id {
                            let view_id = ViewId::from_proto(id.clone())?;
                            if let Some(item) = state.items_by_leader_view_id.get(&view_id) {
                                tasks.push(item.apply_update_proto(&project, variant.clone(), cx));
                            }
                        }
                    }
                    anyhow::Ok(())
                })??;
                try_join_all(tasks).await.log_err();
            }
            proto::update_followers::Variant::CreateView(view) => {
                let panes = this.update(cx, |this, _| {
                    this.follower_states
                        .iter()
                        .filter_map(|(pane, state)| (state.leader_id == leader_id).then_some(pane))
                        .cloned()
                        .collect()
                })?;
                Self::add_views_from_leader(this.clone(), leader_id, panes, vec![view], cx).await?;
            }
        }
        this.update(cx, |this, cx| this.leader_updated(leader_id, cx))?;
        Ok(())
    }

    async fn add_views_from_leader(
        this: WeakView<Self>,
        leader_id: PeerId,
        panes: Vec<View<Pane>>,
        views: Vec<proto::View>,
        cx: &mut AsyncWindowContext,
    ) -> Result<()> {
        let this = this.upgrade().context("workspace dropped")?;

        let item_builders = cx.update(|_, cx| {
            cx.default_global::<FollowableItemBuilders>()
                .values()
                .map(|b| b.0)
                .collect::<Vec<_>>()
        })?;

        let mut item_tasks_by_pane = HashMap::default();
        for pane in panes {
            let mut item_tasks = Vec::new();
            let mut leader_view_ids = Vec::new();
            for view in &views {
                let Some(id) = &view.id else { continue };
                let id = ViewId::from_proto(id.clone())?;
                let mut variant = view.variant.clone();
                if variant.is_none() {
                    Err(anyhow!("missing view variant"))?;
                }
                for build_item in &item_builders {
                    let task = cx.update(|_, cx| {
                        build_item(pane.clone(), this.clone(), id, &mut variant, cx)
                    })?;
                    if let Some(task) = task {
                        item_tasks.push(task);
                        leader_view_ids.push(id);
                        break;
                    } else {
                        assert!(variant.is_some());
                    }
                }
            }

            item_tasks_by_pane.insert(pane, (item_tasks, leader_view_ids));
        }

        for (pane, (item_tasks, leader_view_ids)) in item_tasks_by_pane {
            let items = futures::future::try_join_all(item_tasks).await?;
            this.update(cx, |this, cx| {
                let state = this.follower_states.get_mut(&pane)?;
                for (id, item) in leader_view_ids.into_iter().zip(items) {
                    item.set_leader_peer_id(Some(leader_id), cx);
                    state.items_by_leader_view_id.insert(id, item);
                }

                Some(())
            })?;
        }
        Ok(())
    }

    fn update_active_view_for_followers(&mut self, cx: &mut ViewContext<Self>) {
        let mut is_project_item = true;
        let mut update = proto::UpdateActiveView::default();
        if self.active_pane.read(cx).has_focus(cx) {
            let item = self
                .active_item(cx)
                .and_then(|item| item.to_followable_item_handle(cx));
            if let Some(item) = item {
                is_project_item = item.is_project_item(cx);
                update = proto::UpdateActiveView {
                    id: item
                        .remote_id(&self.app_state.client, cx)
                        .map(|id| id.to_proto()),
                    leader_id: self.leader_for_pane(&self.active_pane),
                };
            }
        }

        if update.id != self.last_active_view_id {
            self.last_active_view_id = update.id.clone();
            self.update_followers(
                is_project_item,
                proto::update_followers::Variant::UpdateActiveView(update),
                cx,
            );
        }
    }

    fn update_followers(
        &self,
        project_only: bool,
        update: proto::update_followers::Variant,
        cx: &mut WindowContext,
    ) -> Option<()> {
        let project_id = if project_only {
            self.project.read(cx).remote_id()
        } else {
            None
        };
        self.app_state().workspace_store.update(cx, |store, cx| {
            store.update_followers(project_id, update, cx)
        })
    }

    pub fn leader_for_pane(&self, pane: &View<Pane>) -> Option<PeerId> {
        self.follower_states.get(pane).map(|state| state.leader_id)
    }

    fn leader_updated(&mut self, leader_id: PeerId, cx: &mut ViewContext<Self>) -> Option<()> {
        cx.notify();

        let call = self.active_call()?;
        let room = call.read(cx).room()?.read(cx);
        let participant = room.remote_participant_for_peer_id(leader_id)?;
        let mut items_to_activate = Vec::new();

        let leader_in_this_app;
        let leader_in_this_project;
        match participant.location {
            call::ParticipantLocation::SharedProject { project_id } => {
                leader_in_this_app = true;
                leader_in_this_project = Some(project_id) == self.project.read(cx).remote_id();
            }
            call::ParticipantLocation::UnsharedProject => {
                leader_in_this_app = true;
                leader_in_this_project = false;
            }
            call::ParticipantLocation::External => {
                leader_in_this_app = false;
                leader_in_this_project = false;
            }
        };

        for (pane, state) in &self.follower_states {
            if state.leader_id != leader_id {
                continue;
            }
            if let (Some(active_view_id), true) = (state.active_view_id, leader_in_this_app) {
                if let Some(item) = state.items_by_leader_view_id.get(&active_view_id) {
                    if leader_in_this_project || !item.is_project_item(cx) {
                        items_to_activate.push((pane.clone(), item.boxed_clone()));
                    }
                } else {
                    log::warn!(
                        "unknown view id {:?} for leader {:?}",
                        active_view_id,
                        leader_id
                    );
                }
                continue;
            }

            if let Some(shared_screen) = self.shared_screen_for_peer(leader_id, pane, cx) {
                items_to_activate.push((pane.clone(), Box::new(shared_screen)));
            }
        }

        for (pane, item) in items_to_activate {
            let pane_was_focused = pane.read(cx).has_focus(cx);
            if let Some(index) = pane.update(cx, |pane, _| pane.index_for_item(item.as_ref())) {
                pane.update(cx, |pane, cx| pane.activate_item(index, false, false, cx));
            } else {
                pane.update(cx, |pane, cx| {
                    pane.add_item(item.boxed_clone(), false, false, None, cx)
                });
            }

            if pane_was_focused {
                pane.update(cx, |pane, cx| pane.focus_active_item(cx));
            }
        }

        None
    }

    fn shared_screen_for_peer(
        &self,
        peer_id: PeerId,
        pane: &View<Pane>,
        cx: &mut ViewContext<Self>,
    ) -> Option<View<SharedScreen>> {
        let call = self.active_call()?;
        let room = call.read(cx).room()?.read(cx);
        let participant = room.remote_participant_for_peer_id(peer_id)?;
        let track = participant.video_tracks.values().next()?.clone();
        let user = participant.user.clone();

        for item in pane.read(cx).items_of_type::<SharedScreen>() {
            if item.read(cx).peer_id == peer_id {
                return Some(item);
            }
        }

        Some(cx.build_view(|cx| SharedScreen::new(&track, peer_id, user.clone(), cx)))
    }

    pub fn on_window_activation_changed(&mut self, cx: &mut ViewContext<Self>) {
        if cx.is_window_active() {
            self.update_active_view_for_followers(cx);
            cx.background_executor()
                .spawn(persistence::DB.update_timestamp(self.database_id()))
                .detach();
        } else {
            for pane in &self.panes {
                pane.update(cx, |pane, cx| {
                    if let Some(item) = pane.active_item() {
                        item.workspace_deactivated(cx);
                    }
                    if matches!(
                        WorkspaceSettings::get_global(cx).autosave,
                        AutosaveSetting::OnWindowChange | AutosaveSetting::OnFocusChange
                    ) {
                        for item in pane.items() {
                            Pane::autosave_item(item.as_ref(), self.project.clone(), cx)
                                .detach_and_log_err(cx);
                        }
                    }
                });
            }
        }
    }

    fn active_call(&self) -> Option<&Model<ActiveCall>> {
        self.active_call.as_ref().map(|(call, _)| call)
    }

    fn on_active_call_event(
        &mut self,
        _: Model<ActiveCall>,
        event: &call::room::Event,
        cx: &mut ViewContext<Self>,
    ) {
        match event {
            call::room::Event::ParticipantLocationChanged { participant_id }
            | call::room::Event::RemoteVideoTracksChanged { participant_id } => {
                self.leader_updated(*participant_id, cx);
            }
            _ => {}
        }
    }

    pub fn database_id(&self) -> WorkspaceId {
        self.database_id
    }

    fn location(&self, cx: &AppContext) -> Option<WorkspaceLocation> {
        let project = self.project().read(cx);

        if project.is_local() {
            Some(
                project
                    .visible_worktrees(cx)
                    .map(|worktree| worktree.read(cx).abs_path())
                    .collect::<Vec<_>>()
                    .into(),
            )
        } else {
            None
        }
    }

    fn remove_panes(&mut self, member: Member, cx: &mut ViewContext<Workspace>) {
        match member {
            Member::Axis(PaneAxis { members, .. }) => {
                for child in members.iter() {
                    self.remove_panes(child.clone(), cx)
                }
            }
            Member::Pane(pane) => {
                self.force_remove_pane(&pane, cx);
            }
        }
    }

    fn force_remove_pane(&mut self, pane: &View<Pane>, cx: &mut ViewContext<Workspace>) {
        self.panes.retain(|p| p != pane);
        self.panes
            .last()
            .unwrap()
            .update(cx, |pane, cx| pane.focus(cx));
        if self.last_active_center_pane == Some(pane.downgrade()) {
            self.last_active_center_pane = None;
        }
        cx.notify();
    }

    fn schedule_serialize(&mut self, cx: &mut ViewContext<Self>) {
        self._schedule_serialize = Some(cx.spawn(|this, mut cx| async move {
            cx.background_executor()
                .timer(Duration::from_millis(100))
                .await;
            this.update(&mut cx, |this, cx| this.serialize_workspace(cx))
                .log_err();
        }));
    }

    fn serialize_workspace(&self, cx: &mut ViewContext<Self>) {
        fn serialize_pane_handle(pane_handle: &View<Pane>, cx: &WindowContext) -> SerializedPane {
            let (items, active) = {
                let pane = pane_handle.read(cx);
                let active_item_id = pane.active_item().map(|item| item.item_id());
                (
                    pane.items()
                        .filter_map(|item_handle| {
                            Some(SerializedItem {
                                kind: Arc::from(item_handle.serialized_item_kind()?),
                                item_id: item_handle.item_id().as_u64(),
                                active: Some(item_handle.item_id()) == active_item_id,
                            })
                        })
                        .collect::<Vec<_>>(),
                    pane.has_focus(cx),
                )
            };

            SerializedPane::new(items, active)
        }

        fn build_serialized_pane_group(
            pane_group: &Member,
            cx: &WindowContext,
        ) -> SerializedPaneGroup {
            match pane_group {
                Member::Axis(PaneAxis {
                    axis,
                    members,
                    flexes,
                    bounding_boxes: _,
                }) => SerializedPaneGroup::Group {
                    axis: *axis,
                    children: members
                        .iter()
                        .map(|member| build_serialized_pane_group(member, cx))
                        .collect::<Vec<_>>(),
                    flexes: Some(flexes.lock().clone()),
                },
                Member::Pane(pane_handle) => {
                    SerializedPaneGroup::Pane(serialize_pane_handle(&pane_handle, cx))
                }
            }
        }

        fn build_serialized_docks(
            this: &Workspace,
            cx: &mut ViewContext<Workspace>,
        ) -> DockStructure {
            let left_dock = this.left_dock.read(cx);
            let left_visible = left_dock.is_open();
            let left_active_panel = left_dock
                .visible_panel()
                .and_then(|panel| Some(panel.persistent_name().to_string()));
            let left_dock_zoom = left_dock
                .visible_panel()
                .map(|panel| panel.is_zoomed(cx))
                .unwrap_or(false);

            let right_dock = this.right_dock.read(cx);
            let right_visible = right_dock.is_open();
            let right_active_panel = right_dock
                .visible_panel()
                .and_then(|panel| Some(panel.persistent_name().to_string()));
            let right_dock_zoom = right_dock
                .visible_panel()
                .map(|panel| panel.is_zoomed(cx))
                .unwrap_or(false);

            let bottom_dock = this.bottom_dock.read(cx);
            let bottom_visible = bottom_dock.is_open();
            let bottom_active_panel = bottom_dock
                .visible_panel()
                .and_then(|panel| Some(panel.persistent_name().to_string()));
            let bottom_dock_zoom = bottom_dock
                .visible_panel()
                .map(|panel| panel.is_zoomed(cx))
                .unwrap_or(false);

            DockStructure {
                left: DockData {
                    visible: left_visible,
                    active_panel: left_active_panel,
                    zoom: left_dock_zoom,
                },
                right: DockData {
                    visible: right_visible,
                    active_panel: right_active_panel,
                    zoom: right_dock_zoom,
                },
                bottom: DockData {
                    visible: bottom_visible,
                    active_panel: bottom_active_panel,
                    zoom: bottom_dock_zoom,
                },
            }
        }

        if let Some(location) = self.location(cx) {
            // Load bearing special case:
            //  - with_local_workspace() relies on this to not have other stuff open
            //    when you open your log
            if !location.paths().is_empty() {
                let center_group = build_serialized_pane_group(&self.center.root, cx);
                let docks = build_serialized_docks(self, cx);

                let serialized_workspace = SerializedWorkspace {
                    id: self.database_id,
                    location,
                    center_group,
                    bounds: Default::default(),
                    display: Default::default(),
                    docks,
                };

                cx.spawn(|_, _| persistence::DB.save_workspace(serialized_workspace))
                    .detach();
            }
        }
    }

    pub(crate) fn load_workspace(
        serialized_workspace: SerializedWorkspace,
        paths_to_open: Vec<Option<ProjectPath>>,
        cx: &mut ViewContext<Workspace>,
    ) -> Task<Result<Vec<Option<Box<dyn ItemHandle>>>>> {
        cx.spawn(|workspace, mut cx| async move {
            let (project, old_center_pane) = workspace.update(&mut cx, |workspace, _| {
                (
                    workspace.project().clone(),
                    workspace.last_active_center_pane.clone(),
                )
            })?;

            let mut center_group = None;
            let mut center_items = None;

            // Traverse the splits tree and add to things
            if let Some((group, active_pane, items)) = serialized_workspace
                .center_group
                .deserialize(
                    &project,
                    serialized_workspace.id,
                    workspace.clone(),
                    &mut cx,
                )
                .await
            {
                center_items = Some(items);
                center_group = Some((group, active_pane))
            }

            let mut items_by_project_path = cx.update(|_, cx| {
                center_items
                    .unwrap_or_default()
                    .into_iter()
                    .filter_map(|item| {
                        let item = item?;
                        let project_path = item.project_path(cx)?;
                        Some((project_path, item))
                    })
                    .collect::<HashMap<_, _>>()
            })?;

            let opened_items = paths_to_open
                .into_iter()
                .map(|path_to_open| {
                    path_to_open
                        .and_then(|path_to_open| items_by_project_path.remove(&path_to_open))
                })
                .collect::<Vec<_>>();

            // Remove old panes from workspace panes list
            workspace.update(&mut cx, |workspace, cx| {
                if let Some((center_group, active_pane)) = center_group {
                    workspace.remove_panes(workspace.center.root.clone(), cx);

                    // Swap workspace center group
                    workspace.center = PaneGroup::with_root(center_group);
                    workspace.last_active_center_pane = active_pane.as_ref().map(|p| p.downgrade());
                    if let Some(active_pane) = active_pane {
                        workspace.active_pane = active_pane;
                        cx.focus_self();
                    } else {
                        workspace.active_pane = workspace.center.first_pane().clone();
                    }
                }

                let docks = serialized_workspace.docks;
                workspace.left_dock.update(cx, |dock, cx| {
                    dock.set_open(docks.left.visible, cx);
                    if let Some(active_panel) = docks.left.active_panel {
                        if let Some(ix) = dock.panel_index_for_persistent_name(&active_panel, cx) {
                            dock.activate_panel(ix, cx);
                        }
                    }
                    dock.active_panel()
                        .map(|panel| panel.set_zoomed(docks.left.zoom, cx));
                    if docks.left.visible && docks.left.zoom {
                        cx.focus_self()
                    }
                });
                // TODO: I think the bug is that setting zoom or active undoes the bottom zoom or something
                workspace.right_dock.update(cx, |dock, cx| {
                    dock.set_open(docks.right.visible, cx);
                    if let Some(active_panel) = docks.right.active_panel {
                        if let Some(ix) = dock.panel_index_for_persistent_name(&active_panel, cx) {
                            dock.activate_panel(ix, cx);
                        }
                    }
                    dock.active_panel()
                        .map(|panel| panel.set_zoomed(docks.right.zoom, cx));

                    if docks.right.visible && docks.right.zoom {
                        cx.focus_self()
                    }
                });
                workspace.bottom_dock.update(cx, |dock, cx| {
                    dock.set_open(docks.bottom.visible, cx);
                    if let Some(active_panel) = docks.bottom.active_panel {
                        if let Some(ix) = dock.panel_index_for_persistent_name(&active_panel, cx) {
                            dock.activate_panel(ix, cx);
                        }
                    }

                    dock.active_panel()
                        .map(|panel| panel.set_zoomed(docks.bottom.zoom, cx));

                    if docks.bottom.visible && docks.bottom.zoom {
                        cx.focus_self()
                    }
                });

                cx.notify();
            })?;

            // Serialize ourself to make sure our timestamps and any pane / item changes are replicated
            workspace.update(&mut cx, |workspace, cx| workspace.serialize_workspace(cx))?;

            Ok(opened_items)
        })
    }

    fn actions(&self, div: Div, cx: &mut ViewContext<Self>) -> Div {
        self.add_workspace_actions_listeners(div, cx)
            .on_action(cx.listener(Self::close_inactive_items_and_panes))
            .on_action(cx.listener(Self::close_all_items_and_panes))
            .on_action(cx.listener(Self::save_all))
            .on_action(cx.listener(Self::add_folder_to_project))
            .on_action(cx.listener(|workspace, _: &Unfollow, cx| {
                let pane = workspace.active_pane().clone();
                workspace.unfollow(&pane, cx);
            }))
            .on_action(cx.listener(|workspace, action: &Save, cx| {
                workspace
                    .save_active_item(action.save_intent.unwrap_or(SaveIntent::Save), cx)
                    .detach_and_log_err(cx);
            }))
            .on_action(cx.listener(|workspace, _: &SaveAs, cx| {
                workspace
                    .save_active_item(SaveIntent::SaveAs, cx)
                    .detach_and_log_err(cx);
            }))
            .on_action(cx.listener(|workspace, _: &ActivatePreviousPane, cx| {
                workspace.activate_previous_pane(cx)
            }))
            .on_action(
                cx.listener(|workspace, _: &ActivateNextPane, cx| workspace.activate_next_pane(cx)),
            )
            .on_action(
                cx.listener(|workspace, action: &ActivatePaneInDirection, cx| {
                    workspace.activate_pane_in_direction(action.0, cx)
                }),
            )
            .on_action(cx.listener(|workspace, action: &SwapPaneInDirection, cx| {
                workspace.swap_pane_in_direction(action.0, cx)
            }))
            .on_action(cx.listener(|this, e: &ToggleLeftDock, cx| {
                this.toggle_dock(DockPosition::Left, cx);
            }))
            .on_action(
                cx.listener(|workspace: &mut Workspace, _: &ToggleRightDock, cx| {
                    workspace.toggle_dock(DockPosition::Right, cx);
                }),
            )
            .on_action(
                cx.listener(|workspace: &mut Workspace, _: &ToggleBottomDock, cx| {
                    workspace.toggle_dock(DockPosition::Bottom, cx);
                }),
            )
            .on_action(
                cx.listener(|workspace: &mut Workspace, _: &CloseAllDocks, cx| {
                    workspace.close_all_docks(cx);
                }),
            )
            .on_action(cx.listener(Workspace::open))
            .on_action(cx.listener(Workspace::close_window))

        //     cx.add_action(Workspace::activate_pane_at_index);
        //     cx.add_action(|workspace: &mut Workspace, _: &ReopenClosedItem, cx| {
        //         workspace.reopen_closed_item(cx).detach();
        //     });
        //     cx.add_action(|workspace: &mut Workspace, _: &GoBack, cx| {
        //         workspace
        //             .go_back(workspace.active_pane().downgrade(), cx)
        //             .detach();
        //     });
        //     cx.add_action(|workspace: &mut Workspace, _: &GoForward, cx| {
        //         workspace
        //             .go_forward(workspace.active_pane().downgrade(), cx)
        //             .detach();
        //     });

        //     cx.add_action(|_: &mut Workspace, _: &install_cli::Install, cx| {
        //         cx.spawn(|workspace, mut cx| async move {
        //             let err = install_cli::install_cli(&cx)
        //                 .await
        //                 .context("Failed to create CLI symlink");

        //             workspace.update(&mut cx, |workspace, cx| {
        //                 if matches!(err, Err(_)) {
        //                     err.notify_err(workspace, cx);
        //                 } else {
        //                     workspace.show_notification(1, cx, |cx| {
        //                         cx.build_view(|_| {
        //                             MessageNotification::new("Successfully installed the `zed` binary")
        //                         })
        //                     });
        //                 }
        //             })
        //         })
        //         .detach();
        //     });
    }

    #[cfg(any(test, feature = "test-support"))]
    pub fn test_new(project: Model<Project>, cx: &mut ViewContext<Self>) -> Self {
        use node_runtime::FakeNodeRuntime;

        let client = project.read(cx).client();
        let user_store = project.read(cx).user_store();

        let workspace_store = cx.build_model(|cx| WorkspaceStore::new(client.clone(), cx));
        let app_state = Arc::new(AppState {
            languages: project.read(cx).languages().clone(),
            workspace_store,
            client,
            user_store,
            fs: project.read(cx).fs().clone(),
            build_window_options: |_, _, _| Default::default(),
            node_runtime: FakeNodeRuntime::new(),
        });
        let workspace = Self::new(0, project, app_state, cx);
        workspace.active_pane.update(cx, |pane, cx| pane.focus(cx));
        workspace
    }

    //     fn render_dock(&self, position: DockPosition, cx: &WindowContext) -> Option<AnyElement<Self>> {
    //         let dock = match position {
    //             DockPosition::Left => &self.left_dock,
    //             DockPosition::Right => &self.right_dock,
    //             DockPosition::Bottom => &self.bottom_dock,
    //         };
    //         let active_panel = dock.read(cx).visible_panel()?;
    //         let element = if Some(active_panel.id()) == self.zoomed.as_ref().map(|zoomed| zoomed.id()) {
    //             dock.read(cx).render_placeholder(cx)
    //         } else {
    //             ChildView::new(dock, cx).into_any()
    //         };

    //         Some(
    //             element
    //                 .constrained()
    //                 .dynamically(move |constraint, _, cx| match position {
    //                     DockPosition::Left | DockPosition::Right => SizeConstraint::new(
    //                         Vector2F::new(20., constraint.min.y()),
    //                         Vector2F::new(cx.window_size().x() * 0.8, constraint.max.y()),
    //                     ),
    //                     DockPosition::Bottom => SizeConstraint::new(
    //                         Vector2F::new(constraint.min.x(), 20.),
    //                         Vector2F::new(constraint.max.x(), cx.window_size().y() * 0.8),
    //                     ),
    //                 })
    //                 .into_any(),
    //         )
    //     }
    // }
    pub fn register_action<A: Action>(
        &mut self,
        callback: impl Fn(&mut Self, &A, &mut ViewContext<Self>) + 'static,
    ) -> &mut Self {
        let callback = Arc::new(callback);

        self.workspace_actions.push(Box::new(move |div, cx| {
            let callback = callback.clone();
            div.on_action(
                cx.listener(move |workspace, event, cx| (callback.clone())(workspace, event, cx)),
            )
        }));
        self
    }

    fn add_workspace_actions_listeners(&self, mut div: Div, cx: &mut ViewContext<Self>) -> Div {
        let mut div = div
            .on_action(cx.listener(Self::close_inactive_items_and_panes))
            .on_action(cx.listener(Self::close_all_items_and_panes))
            .on_action(cx.listener(Self::add_folder_to_project))
            .on_action(cx.listener(Self::save_all))
            .on_action(cx.listener(Self::open));
        for action in self.workspace_actions.iter() {
            div = (action)(div, cx)
        }
        div
    }

    pub fn active_modal<V: ManagedView + 'static>(
        &mut self,
        cx: &ViewContext<Self>,
    ) -> Option<View<V>> {
        self.modal_layer.read(cx).active_modal()
    }

    pub fn toggle_modal<V: ManagedView, B>(&mut self, cx: &mut ViewContext<Self>, build: B)
    where
        B: FnOnce(&mut ViewContext<V>) -> V,
    {
        self.modal_layer
            .update(cx, |modal_layer, cx| modal_layer.toggle_modal(cx, build))
    }
}

fn window_bounds_env_override(cx: &AsyncAppContext) -> Option<WindowBounds> {
    let display_origin = cx
        .update(|cx| Some(cx.displays().first()?.bounds().origin))
        .ok()??;
    ZED_WINDOW_POSITION
        .zip(*ZED_WINDOW_SIZE)
        .map(|(position, size)| {
            WindowBounds::Fixed(Bounds {
                origin: display_origin + position,
                size,
            })
        })
}

fn open_items(
    serialized_workspace: Option<SerializedWorkspace>,
    mut project_paths_to_open: Vec<(PathBuf, Option<ProjectPath>)>,
    app_state: Arc<AppState>,
    cx: &mut ViewContext<Workspace>,
) -> impl 'static + Future<Output = Result<Vec<Option<Result<Box<dyn ItemHandle>>>>>> {
    let restored_items = serialized_workspace.map(|serialized_workspace| {
        Workspace::load_workspace(
            serialized_workspace,
            project_paths_to_open
                .iter()
                .map(|(_, project_path)| project_path)
                .cloned()
                .collect(),
            cx,
        )
    });

    cx.spawn(|workspace, mut cx| async move {
        let mut opened_items = Vec::with_capacity(project_paths_to_open.len());

        if let Some(restored_items) = restored_items {
            let restored_items = restored_items.await?;

            let restored_project_paths = restored_items
                .iter()
                .filter_map(|item| {
                    cx.update(|_, cx| item.as_ref()?.project_path(cx))
                        .ok()
                        .flatten()
                })
                .collect::<HashSet<_>>();

            for restored_item in restored_items {
                opened_items.push(restored_item.map(Ok));
            }

            project_paths_to_open
                .iter_mut()
                .for_each(|(_, project_path)| {
                    if let Some(project_path_to_open) = project_path {
                        if restored_project_paths.contains(project_path_to_open) {
                            *project_path = None;
                        }
                    }
                });
        } else {
            for _ in 0..project_paths_to_open.len() {
                opened_items.push(None);
            }
        }
        assert!(opened_items.len() == project_paths_to_open.len());

        let tasks =
            project_paths_to_open
                .into_iter()
                .enumerate()
                .map(|(i, (abs_path, project_path))| {
                    let workspace = workspace.clone();
                    cx.spawn(|mut cx| {
                        let fs = app_state.fs.clone();
                        async move {
                            let file_project_path = project_path?;
                            if fs.is_file(&abs_path).await {
                                Some((
                                    i,
                                    workspace
                                        .update(&mut cx, |workspace, cx| {
                                            workspace.open_path(file_project_path, None, true, cx)
                                        })
                                        .log_err()?
                                        .await,
                                ))
                            } else {
                                None
                            }
                        }
                    })
                });

        let tasks = tasks.collect::<Vec<_>>();

        let tasks = futures::future::join_all(tasks.into_iter());
        for maybe_opened_path in tasks.await.into_iter() {
            if let Some((i, path_open_result)) = maybe_opened_path {
                opened_items[i] = Some(path_open_result);
            }
        }

        Ok(opened_items)
    })
}

fn notify_if_database_failed(workspace: WindowHandle<Workspace>, cx: &mut AsyncAppContext) {
    const REPORT_ISSUE_URL: &str ="https://github.com/zed-industries/community/issues/new?assignees=&labels=defect%2Ctriage&template=2_bug_report.yml";

    workspace
        .update(cx, |workspace, cx| {
            if (*db::ALL_FILE_DB_FAILED).load(std::sync::atomic::Ordering::Acquire) {
                workspace.show_notification_once(0, cx, |cx| {
                    cx.build_view(|_| {
                        MessageNotification::new("Failed to load the database file.")
                            .with_click_message("Click to let us know about this error")
                            .on_click(|cx| cx.open_url(REPORT_ISSUE_URL))
                    })
                });
            }
        })
        .log_err();
}

impl FocusableView for Workspace {
    fn focus_handle(&self, cx: &AppContext) -> FocusHandle {
        self.active_pane.focus_handle(cx)
    }
}

impl Render for Workspace {
    type Element = Div;

    fn render(&mut self, cx: &mut ViewContext<Self>) -> Self::Element {
        let mut context = KeyContext::default();
        context.add("Workspace");

        let (ui_font, ui_font_size) = {
            let theme_settings = ThemeSettings::get_global(cx);
            (
                theme_settings.ui_font.family.clone(),
                theme_settings.ui_font_size.clone(),
            )
        };

        cx.set_rem_size(ui_font_size);

        self.actions(div(), cx)
            .key_context(context)
            .relative()
            .size_full()
            .flex()
            .flex_col()
            .font(ui_font)
            .gap_0()
            .justify_start()
            .items_start()
            .text_color(cx.theme().colors().text)
            .bg(cx.theme().colors().background)
            .border()
            .border_color(cx.theme().colors().border)
            .children(self.titlebar_item.clone())
            .child(
                div()
                    .id("workspace")
                    .relative()
                    .flex_1()
                    .w_full()
                    .flex()
                    .overflow_hidden()
                    .border_t()
                    .border_b()
                    .border_color(cx.theme().colors().border)
                    .child(self.modal_layer.clone())
                    .child(
                        div()
                            .flex()
                            .flex_row()
                            .flex_1()
                            .h_full()
                            // Left Dock
                            .child(
                                div()
                                    .flex()
                                    .flex_none()
                                    .overflow_hidden()
                                    .child(self.left_dock.clone()),
                            )
                            // Panes
                            .child(
                                div()
                                    .flex()
                                    .flex_col()
                                    .flex_1()
                                    .child(self.center.render(
                                        &self.project,
                                        &self.follower_states,
                                        self.active_call(),
                                        &self.active_pane,
                                        self.zoomed.as_ref(),
                                        &self.app_state,
                                        cx,
                                    ))
                                    .child(self.bottom_dock.clone()),
                            )
                            // Right Dock
                            .child(
                                div()
                                    .flex()
                                    .flex_none()
                                    .overflow_hidden()
                                    .child(self.right_dock.clone()),
                            ),
                    )
                    .children(self.render_notifications(cx)),
            )
            .child(self.status_bar.clone())
    }
}

// impl View for Workspace {

//     fn render(&mut self, cx: &mut ViewContext<Self>) -> AnyElement<Self> {
//         let theme = theme::current(cx).clone();
//         Stack::new()
//             .with_child(
//                 Flex::column()
//                     .with_child(self.render_titlebar(&theme, cx))
//                     .with_child(
//                         Stack::new()
//                             .with_child({
//                                 let project = self.project.clone();
//                                 Flex::row()
//                                     .with_children(self.render_dock(DockPosition::Left, cx))
//                                     .with_child(
//                                         Flex::column()
//                                             .with_child(
//                                                 FlexItem::new(
//                                                     self.center.render(
//                                                         &project,
//                                                         &theme,
//                                                         &self.follower_states,
//                                                         self.active_call(),
//                                                         self.active_pane(),
//                                                         self.zoomed
//                                                             .as_ref()
//                                                             .and_then(|zoomed| zoomed.upgrade(cx))
//                                                             .as_ref(),
//                                                         &self.app_state,
//                                                         cx,
//                                                     ),
//                                                 )
//                                                 .flex(1., true),
//                                             )
//                                             .with_children(
//                                                 self.render_dock(DockPosition::Bottom, cx),
//                                             )
//                                             .flex(1., true),
//                                     )
//                                     .with_children(self.render_dock(DockPosition::Right, cx))
//                             })
//                             .with_child(Overlay::new(
//                                 Stack::new()
//                                     .with_children(self.zoomed.as_ref().and_then(|zoomed| {
//                                         enum ZoomBackground {}
//                                         let zoomed = zoomed.upgrade(cx)?;

//                                         let mut foreground_style =
//                                             theme.workspace.zoomed_pane_foreground;
//                                         if let Some(zoomed_dock_position) = self.zoomed_position {
//                                             foreground_style =
//                                                 theme.workspace.zoomed_panel_foreground;
//                                             let margin = foreground_style.margin.top;
//                                             let border = foreground_style.border.top;

//                                             // Only include a margin and border on the opposite side.
//                                             foreground_style.margin.top = 0.;
//                                             foreground_style.margin.left = 0.;
//                                             foreground_style.margin.bottom = 0.;
//                                             foreground_style.margin.right = 0.;
//                                             foreground_style.border.top = false;
//                                             foreground_style.border.left = false;
//                                             foreground_style.border.bottom = false;
//                                             foreground_style.border.right = false;
//                                             match zoomed_dock_position {
//                                                 DockPosition::Left => {
//                                                     foreground_style.margin.right = margin;
//                                                     foreground_style.border.right = border;
//                                                 }
//                                                 DockPosition::Right => {
//                                                     foreground_style.margin.left = margin;
//                                                     foreground_style.border.left = border;
//                                                 }
//                                                 DockPosition::Bottom => {
//                                                     foreground_style.margin.top = margin;
//                                                     foreground_style.border.top = border;
//                                                 }
//                                             }
//                                         }

//                                         Some(
//                                             ChildView::new(&zoomed, cx)
//                                                 .contained()
//                                                 .with_style(foreground_style)
//                                                 .aligned()
//                                                 .contained()
//                                                 .with_style(theme.workspace.zoomed_background)
//                                                 .mouse::<ZoomBackground>(0)
//                                                 .capture_all()
//                                                 .on_down(
//                                                     MouseButton::Left,
//                                                     |_, this: &mut Self, cx| {
//                                                         this.zoom_out(cx);
//                                                     },
//                                                 ),
//                                         )
//                                     }))
//                                     .with_children(self.modal.as_ref().map(|modal| {
//                                         // Prevent clicks within the modal from falling
//                                         // through to the rest of the workspace.
//                                         enum ModalBackground {}
//                                         MouseEventHandler::new::<ModalBackground, _>(
//                                             0,
//                                             cx,
//                                             |_, cx| ChildView::new(modal.view.as_any(), cx),
//                                         )
//                                         .on_click(MouseButton::Left, |_, _, _| {})
//                                         .contained()
//                                         .with_style(theme.workspace.modal)
//                                         .aligned()
//                                         .top()
//                                     }))
//                                     .with_children(self.render_notifications(&theme.workspace, cx)),
//                             ))
//                             .provide_resize_bounds::<WorkspaceBounds>()
//                             .flex(1.0, true),
//                     )
//                     .with_child(ChildView::new(&self.status_bar, cx))
//                     .contained()
//                     .with_background_color(theme.workspace.background),
//             )
//             .with_children(DragAndDrop::render(cx))
//             .with_children(self.render_disconnected_overlay(cx))
//             .into_any_named("workspace")
//     }

//     fn modifiers_changed(&mut self, e: &ModifiersChangedEvent, cx: &mut ViewContext<Self>) -> bool {
//         DragAndDrop::<Workspace>::update_modifiers(e.modifiers, cx)
//     }
// }

impl WorkspaceStore {
    pub fn new(client: Arc<Client>, cx: &mut ModelContext<Self>) -> Self {
        Self {
            workspaces: Default::default(),
            followers: Default::default(),
            _subscriptions: vec![
                client.add_request_handler(cx.weak_model(), Self::handle_follow),
                client.add_message_handler(cx.weak_model(), Self::handle_unfollow),
                client.add_message_handler(cx.weak_model(), Self::handle_update_followers),
            ],
            client,
        }
    }

    pub fn update_followers(
        &self,
        project_id: Option<u64>,
        update: proto::update_followers::Variant,
        cx: &AppContext,
    ) -> Option<()> {
        if !cx.has_global::<Model<ActiveCall>>() {
            return None;
        }

        let room_id = ActiveCall::global(cx).read(cx).room()?.read(cx).id();
        let follower_ids: Vec<_> = self
            .followers
            .iter()
            .filter_map(|follower| {
                if follower.project_id == project_id || project_id.is_none() {
                    Some(follower.peer_id.into())
                } else {
                    None
                }
            })
            .collect();
        if follower_ids.is_empty() {
            return None;
        }
        self.client
            .send(proto::UpdateFollowers {
                room_id,
                project_id,
                follower_ids,
                variant: Some(update),
            })
            .log_err()
    }

    pub async fn handle_follow(
        this: Model<Self>,
        envelope: TypedEnvelope<proto::Follow>,
        _: Arc<Client>,
        mut cx: AsyncAppContext,
    ) -> Result<proto::FollowResponse> {
        this.update(&mut cx, |this, cx| {
            let follower = Follower {
                project_id: envelope.payload.project_id,
                peer_id: envelope.original_sender_id()?,
            };
            let active_project = ActiveCall::global(cx).read(cx).location().cloned();

            let mut response = proto::FollowResponse::default();
            for workspace in &this.workspaces {
                workspace
                    .update(cx, |workspace, cx| {
                        let handler_response = workspace.handle_follow(follower.project_id, cx);
                        if response.views.is_empty() {
                            response.views = handler_response.views;
                        } else {
                            response.views.extend_from_slice(&handler_response.views);
                        }

                        if let Some(active_view_id) = handler_response.active_view_id.clone() {
                            if response.active_view_id.is_none()
                                || Some(workspace.project.downgrade()) == active_project
                            {
                                response.active_view_id = Some(active_view_id);
                            }
                        }
                    })
                    .ok();
            }

            if let Err(ix) = this.followers.binary_search(&follower) {
                this.followers.insert(ix, follower);
            }

            Ok(response)
        })?
    }

    async fn handle_unfollow(
        model: Model<Self>,
        envelope: TypedEnvelope<proto::Unfollow>,
        _: Arc<Client>,
        mut cx: AsyncAppContext,
    ) -> Result<()> {
        model.update(&mut cx, |this, _| {
            let follower = Follower {
                project_id: envelope.payload.project_id,
                peer_id: envelope.original_sender_id()?,
            };
            if let Ok(ix) = this.followers.binary_search(&follower) {
                this.followers.remove(ix);
            }
            Ok(())
        })?
    }

    async fn handle_update_followers(
        this: Model<Self>,
        envelope: TypedEnvelope<proto::UpdateFollowers>,
        _: Arc<Client>,
        mut cx: AsyncAppContext,
    ) -> Result<()> {
        let leader_id = envelope.original_sender_id()?;
        let update = envelope.payload;

        this.update(&mut cx, |this, cx| {
            for workspace in &this.workspaces {
                workspace.update(cx, |workspace, cx| {
                    let project_id = workspace.project.read(cx).remote_id();
                    if update.project_id != project_id && update.project_id.is_some() {
                        return;
                    }
                    workspace.handle_update_followers(leader_id, update.clone(), cx);
                })?;
            }
            Ok(())
        })?
    }
}

impl ViewId {
    pub(crate) fn from_proto(message: proto::ViewId) -> Result<Self> {
        Ok(Self {
            creator: message
                .creator
                .ok_or_else(|| anyhow!("creator is missing"))?,
            id: message.id,
        })
    }

    pub(crate) fn to_proto(&self) -> proto::ViewId {
        proto::ViewId {
            creator: Some(self.creator),
            id: self.id,
        }
    }
}

pub trait WorkspaceHandle {
    fn file_project_paths(&self, cx: &AppContext) -> Vec<ProjectPath>;
}

impl WorkspaceHandle for View<Workspace> {
    fn file_project_paths(&self, cx: &AppContext) -> Vec<ProjectPath> {
        self.read(cx)
            .worktrees(cx)
            .flat_map(|worktree| {
                let worktree_id = worktree.read(cx).id();
                worktree.read(cx).files(true, 0).map(move |f| ProjectPath {
                    worktree_id,
                    path: f.path.clone(),
                })
            })
            .collect::<Vec<_>>()
    }
}

impl std::fmt::Debug for OpenPaths {
    fn fmt(&self, f: &mut std::fmt::Formatter<'_>) -> std::fmt::Result {
        f.debug_struct("OpenPaths")
            .field("paths", &self.paths)
            .finish()
    }
}

pub fn activate_workspace_for_project(
    cx: &mut AppContext,
    predicate: impl Fn(&Project, &AppContext) -> bool + Send + 'static,
) -> Option<WindowHandle<Workspace>> {
    for window in cx.windows() {
        let Some(workspace) = window.downcast::<Workspace>() else {
            continue;
        };

        let predicate = workspace
            .update(cx, |workspace, cx| {
                let project = workspace.project.read(cx);
                if predicate(project, cx) {
                    cx.activate_window();
                    true
                } else {
                    false
                }
            })
            .log_err()
            .unwrap_or(false);

        if predicate {
            return Some(workspace);
        }
    }

    None
}

pub async fn last_opened_workspace_paths() -> Option<WorkspaceLocation> {
    DB.last_workspace().await.log_err().flatten()
}

async fn join_channel_internal(
    channel_id: u64,
    app_state: &Arc<AppState>,
    requesting_window: Option<WindowHandle<Workspace>>,
    active_call: &Model<ActiveCall>,
    cx: &mut AsyncAppContext,
) -> Result<bool> {
    let (should_prompt, open_room) = active_call.read_with(cx, |active_call, cx| {
        let Some(room) = active_call.room().map(|room| room.read(cx)) else {
            return (false, None);
        };

        let already_in_channel = room.channel_id() == Some(channel_id);
        let should_prompt = room.is_sharing_project()
            && room.remote_participants().len() > 0
            && !already_in_channel;
        let open_room = if already_in_channel {
            active_call.room().cloned()
        } else {
            None
        };
        (should_prompt, open_room)
    })?;

    if let Some(room) = open_room {
        let task = room.update(cx, |room, cx| {
            if let Some((project, host)) = room.most_active_project(cx) {
                return Some(join_remote_project(project, host, app_state.clone(), cx));
            }

            None
        })?;
        if let Some(task) = task {
            task.await?;
        }
        return anyhow::Ok(true);
    }

    if should_prompt {
        if let Some(workspace) = requesting_window {
            let answer  = workspace.update(cx, |_, cx| {
                cx.prompt(
                    PromptLevel::Warning,
                    "Leaving this call will unshare your current project.\nDo you want to switch channels?",
                    &["Yes, Join Channel", "Cancel"],
                )
            })?.await;

            if answer == Ok(1) {
                return Ok(false);
            }
        } else {
            return Ok(false); // unreachable!() hopefully
        }
    }

    let client = cx.update(|cx| active_call.read(cx).client())?;

    let mut client_status = client.status();

    // this loop will terminate within client::CONNECTION_TIMEOUT seconds.
    'outer: loop {
        let Some(status) = client_status.recv().await else {
            return Err(anyhow!("error connecting"));
        };

        match status {
            Status::Connecting
            | Status::Authenticating
            | Status::Reconnecting
            | Status::Reauthenticating => continue,
            Status::Connected { .. } => break 'outer,
            Status::SignedOut => return Err(anyhow!("not signed in")),
            Status::UpgradeRequired => return Err(anyhow!("zed is out of date")),
            Status::ConnectionError | Status::ConnectionLost | Status::ReconnectionError { .. } => {
                return Err(anyhow!("zed is offline"))
            }
        }
    }

    let room = active_call
        .update(cx, |active_call, cx| {
            active_call.join_channel(channel_id, cx)
        })?
        .await?;

    let Some(room) = room else {
        return anyhow::Ok(true);
    };

    room.update(cx, |room, _| room.room_update_completed())?
        .await;

    let task = room.update(cx, |room, cx| {
        if let Some((project, host)) = room.most_active_project(cx) {
            return Some(join_remote_project(project, host, app_state.clone(), cx));
        }

        None
    })?;
    if let Some(task) = task {
        task.await?;
        return anyhow::Ok(true);
    }
    anyhow::Ok(false)
}

pub fn join_channel(
    channel_id: u64,
    app_state: Arc<AppState>,
    requesting_window: Option<WindowHandle<Workspace>>,
    cx: &mut AppContext,
) -> Task<Result<()>> {
    let active_call = ActiveCall::global(cx);
    cx.spawn(|mut cx| async move {
        let result = join_channel_internal(
            channel_id,
            &app_state,
            requesting_window,
            &active_call,
            &mut cx,
        )
        .await;

        // join channel succeeded, and opened a window
        if matches!(result, Ok(true)) {
            return anyhow::Ok(());
        }

        if requesting_window.is_some() {
            return anyhow::Ok(());
        }

        // find an existing workspace to focus and show call controls
        let mut active_window = activate_any_workspace_window(&mut cx);
        if active_window.is_none() {
            // no open workspaces, make one to show the error in (blergh)
            cx.update(|cx| Workspace::new_local(vec![], app_state.clone(), requesting_window, cx))?
                .await?;
        }

        active_window = activate_any_workspace_window(&mut cx);
        let Some(active_window) = active_window else {
            return anyhow::Ok(());
        };

        if let Err(err) = result {
            active_window
                .update(&mut cx, |_, cx| {
                    cx.prompt(
                        PromptLevel::Critical,
                        &format!("Failed to join channel: {}", err),
                        &["Ok"],
                    )
                })?
                .await
                .ok();
        }

        // return ok, we showed the error to the user.
        return anyhow::Ok(());
    })
}

pub fn activate_any_workspace_window(cx: &mut AsyncAppContext) -> Option<AnyWindowHandle> {
    cx.update(|cx| {
        for window in cx.windows() {
            let is_workspace = window.downcast::<Workspace>().is_some();
            if is_workspace {
                window.update(cx, |_, cx| cx.activate_window()).ok();
                return Some(window);
            }
        }
        None
    })
    .ok()
    .flatten()
}

#[allow(clippy::type_complexity)]
pub fn open_paths(
    abs_paths: &[PathBuf],
    app_state: &Arc<AppState>,
    requesting_window: Option<WindowHandle<Workspace>>,
    cx: &mut AppContext,
) -> Task<
    anyhow::Result<(
        WindowHandle<Workspace>,
        Vec<Option<Result<Box<dyn ItemHandle>, anyhow::Error>>>,
    )>,
> {
    let app_state = app_state.clone();
    let abs_paths = abs_paths.to_vec();
    // Open paths in existing workspace if possible
    let existing = activate_workspace_for_project(cx, {
        let abs_paths = abs_paths.clone();
        move |project, cx| project.contains_paths(&abs_paths, cx)
    });
    cx.spawn(move |mut cx| async move {
        if let Some(existing) = existing {
            // // Ok((
            //     existing.clone(),
            //     cx.update_window_root(&existing, |workspace, cx| {
            //         workspace.open_paths(abs_paths, true, cx)
            //     })?
            //     .await,
            // ))
            todo!()
        } else {
            cx.update(move |cx| {
                Workspace::new_local(abs_paths, app_state.clone(), requesting_window, cx)
            })?
            .await
        }
    })
}

pub fn open_new(
    app_state: &Arc<AppState>,
    cx: &mut AppContext,
    init: impl FnOnce(&mut Workspace, &mut ViewContext<Workspace>) + 'static + Send,
) -> Task<()> {
    let task = Workspace::new_local(Vec::new(), app_state.clone(), None, cx);
    cx.spawn(|mut cx| async move {
        if let Some((workspace, opened_paths)) = task.await.log_err() {
            workspace
                .update(&mut cx, |workspace, cx| {
                    if opened_paths.is_empty() {
                        init(workspace, cx)
                    }
                })
                .log_err();
        }
    })
}

pub fn create_and_open_local_file(
    path: &'static Path,
    cx: &mut ViewContext<Workspace>,
    default_content: impl 'static + Send + FnOnce() -> Rope,
) -> Task<Result<Box<dyn ItemHandle>>> {
    cx.spawn(|workspace, mut cx| async move {
        let fs = workspace.update(&mut cx, |workspace, _| workspace.app_state().fs.clone())?;
        if !fs.is_file(path).await {
            fs.create_file(path, Default::default()).await?;
            fs.save(path, &default_content(), Default::default())
                .await?;
        }

        let mut items = workspace
            .update(&mut cx, |workspace, cx| {
                workspace.with_local_workspace(cx, |workspace, cx| {
                    workspace.open_paths(vec![path.to_path_buf()], false, cx)
                })
            })?
            .await?
            .await;

        let item = items.pop().flatten();
        item.ok_or_else(|| anyhow!("path {path:?} is not a file"))?
    })
}

pub fn join_remote_project(
    project_id: u64,
    follow_user_id: u64,
    app_state: Arc<AppState>,
    cx: &mut AppContext,
) -> Task<Result<()>> {
    let windows = cx.windows();
    cx.spawn(|mut cx| async move {
        let existing_workspace = windows.into_iter().find_map(|window| {
            window.downcast::<Workspace>().and_then(|window| {
                window
                    .update(&mut cx, |workspace, cx| {
                        if workspace.project().read(cx).remote_id() == Some(project_id) {
                            Some(window)
                        } else {
                            None
                        }
                    })
                    .unwrap_or(None)
            })
        });

        let workspace = if let Some(existing_workspace) = existing_workspace {
            existing_workspace
        } else {
            let active_call = cx.update(|cx| ActiveCall::global(cx))?;
            let room = active_call
                .read_with(&cx, |call, _| call.room().cloned())?
                .ok_or_else(|| anyhow!("not in a call"))?;
            let project = room
                .update(&mut cx, |room, cx| {
                    room.join_project(
                        project_id,
                        app_state.languages.clone(),
                        app_state.fs.clone(),
                        cx,
                    )
                })?
                .await?;

            let window_bounds_override = window_bounds_env_override(&cx);
            cx.update(|cx| {
                let options = (app_state.build_window_options)(window_bounds_override, None, cx);
                cx.open_window(options, |cx| {
                    cx.build_view(|cx| Workspace::new(0, project, app_state.clone(), cx))
                })
            })?
        };

        workspace.update(&mut cx, |workspace, cx| {
            cx.activate(true);
            cx.activate_window();

            if let Some(room) = ActiveCall::global(cx).read(cx).room().cloned() {
                let follow_peer_id = room
                    .read(cx)
                    .remote_participants()
                    .iter()
                    .find(|(_, participant)| participant.user.id == follow_user_id)
                    .map(|(_, p)| p.peer_id)
                    .or_else(|| {
                        // If we couldn't follow the given user, follow the host instead.
                        let collaborator = workspace
                            .project()
                            .read(cx)
                            .collaborators()
                            .values()
                            .find(|collaborator| collaborator.replica_id == 0)?;
                        Some(collaborator.peer_id)
                    });

                if let Some(follow_peer_id) = follow_peer_id {
                    workspace
                        .follow(follow_peer_id, cx)
                        .map(|follow| follow.detach_and_log_err(cx));
                }
            }
        })?;

        anyhow::Ok(())
    })
}

pub fn restart(_: &Restart, cx: &mut AppContext) {
    let should_confirm = WorkspaceSettings::get_global(cx).confirm_quit;
    let mut workspace_windows = cx
        .windows()
        .into_iter()
        .filter_map(|window| window.downcast::<Workspace>())
        .collect::<Vec<_>>();

    // If multiple windows have unsaved changes, and need a save prompt,
    // prompt in the active window before switching to a different window.
    workspace_windows.sort_by_key(|window| window.is_active(&cx) == Some(false));

    let mut prompt = None;
    if let (true, Some(window)) = (should_confirm, workspace_windows.first()) {
        prompt = window
            .update(cx, |_, cx| {
                cx.prompt(
                    PromptLevel::Info,
                    "Are you sure you want to restart?",
                    &["Restart", "Cancel"],
                )
            })
            .ok();
    }

    cx.spawn(|mut cx| async move {
        if let Some(mut prompt) = prompt {
            let answer = prompt.await?;
            if answer != 0 {
                return Ok(());
            }
        }

        // If the user cancels any save prompt, then keep the app open.
        for window in workspace_windows {
            if let Ok(should_close) = window.update(&mut cx, |workspace, cx| {
                workspace.prepare_to_close(true, cx)
            }) {
                if !should_close.await? {
                    return Ok(());
                }
            }
        }

        cx.update(|cx| cx.restart())
    })
    .detach_and_log_err(cx);
}

fn parse_pixel_position_env_var(value: &str) -> Option<Point<GlobalPixels>> {
    let mut parts = value.split(',');
    let x: usize = parts.next()?.parse().ok()?;
    let y: usize = parts.next()?.parse().ok()?;
    Some(point((x as f64).into(), (y as f64).into()))
}

fn parse_pixel_size_env_var(value: &str) -> Option<Size<GlobalPixels>> {
    let mut parts = value.split(',');
    let width: usize = parts.next()?.parse().ok()?;
    let height: usize = parts.next()?.parse().ok()?;
    Some(size((width as f64).into(), (height as f64).into()))
}

#[cfg(test)]
mod tests {
    use super::*;
    use crate::item::{
        test::{TestItem, TestProjectItem},
        ItemEvent,
    };
    use fs::FakeFs;
    use gpui::TestAppContext;
    use project::{Project, ProjectEntryId};
    use serde_json::json;
    use settings::SettingsStore;
    use std::{cell::RefCell, rc::Rc};

    #[gpui::test]
    async fn test_tab_disambiguation(cx: &mut TestAppContext) {
        init_test(cx);

        let fs = FakeFs::new(cx.executor());
        let project = Project::test(fs, [], cx).await;
        let (workspace, cx) = cx.add_window_view(|cx| Workspace::test_new(project.clone(), cx));

        // Adding an item with no ambiguity renders the tab without detail.
        let item1 = cx.build_view(|cx| {
            let mut item = TestItem::new(cx);
            item.tab_descriptions = Some(vec!["c", "b1/c", "a/b1/c"]);
            item
        });
        workspace.update(cx, |workspace, cx| {
            workspace.add_item(Box::new(item1.clone()), cx);
        });
        item1.update(cx, |item, _| assert_eq!(item.tab_detail.get(), Some(0)));

        // Adding an item that creates ambiguity increases the level of detail on
        // both tabs.
        let item2 = cx.build_view(|cx| {
            let mut item = TestItem::new(cx);
            item.tab_descriptions = Some(vec!["c", "b2/c", "a/b2/c"]);
            item
        });
        workspace.update(cx, |workspace, cx| {
            workspace.add_item(Box::new(item2.clone()), cx);
        });
        item1.update(cx, |item, _| assert_eq!(item.tab_detail.get(), Some(1)));
        item2.update(cx, |item, _| assert_eq!(item.tab_detail.get(), Some(1)));

        // Adding an item that creates ambiguity increases the level of detail only
        // on the ambiguous tabs. In this case, the ambiguity can't be resolved so
        // we stop at the highest detail available.
        let item3 = cx.build_view(|cx| {
            let mut item = TestItem::new(cx);
            item.tab_descriptions = Some(vec!["c", "b2/c", "a/b2/c"]);
            item
        });
        workspace.update(cx, |workspace, cx| {
            workspace.add_item(Box::new(item3.clone()), cx);
        });
        item1.update(cx, |item, _| assert_eq!(item.tab_detail.get(), Some(1)));
        item2.update(cx, |item, _| assert_eq!(item.tab_detail.get(), Some(3)));
        item3.update(cx, |item, _| assert_eq!(item.tab_detail.get(), Some(3)));
    }

    #[gpui::test]
    async fn test_tracking_active_path(cx: &mut TestAppContext) {
        init_test(cx);

        let fs = FakeFs::new(cx.executor());
        fs.insert_tree(
            "/root1",
            json!({
                "one.txt": "",
                "two.txt": "",
            }),
        )
        .await;
        fs.insert_tree(
            "/root2",
            json!({
                "three.txt": "",
            }),
        )
        .await;

        let project = Project::test(fs, ["root1".as_ref()], cx).await;
        let (workspace, cx) = cx.add_window_view(|cx| Workspace::test_new(project.clone(), cx));
        let pane = workspace.update(cx, |workspace, _| workspace.active_pane().clone());
        let worktree_id = project.read_with(cx, |project, cx| {
            project.worktrees().next().unwrap().read(cx).id()
        });

        let item1 = cx.build_view(|cx| {
            TestItem::new(cx).with_project_items(&[TestProjectItem::new(1, "one.txt", cx)])
        });
        let item2 = cx.build_view(|cx| {
            TestItem::new(cx).with_project_items(&[TestProjectItem::new(2, "two.txt", cx)])
        });

        // Add an item to an empty pane
        workspace.update(cx, |workspace, cx| workspace.add_item(Box::new(item1), cx));
        project.read_with(cx, |project, cx| {
            assert_eq!(
                project.active_entry(),
                project
                    .entry_for_path(&(worktree_id, "one.txt").into(), cx)
                    .map(|e| e.id)
            );
        });
        assert_eq!(cx.window_title().as_deref(), Some("one.txt — root1"));

        // Add a second item to a non-empty pane
        workspace.update(cx, |workspace, cx| workspace.add_item(Box::new(item2), cx));
        assert_eq!(cx.window_title().as_deref(), Some("two.txt — root1"));
        project.read_with(cx, |project, cx| {
            assert_eq!(
                project.active_entry(),
                project
                    .entry_for_path(&(worktree_id, "two.txt").into(), cx)
                    .map(|e| e.id)
            );
        });

        // Close the active item
        pane.update(cx, |pane, cx| {
            pane.close_active_item(&Default::default(), cx).unwrap()
        })
        .await
        .unwrap();
        assert_eq!(cx.window_title().as_deref(), Some("one.txt — root1"));
        project.read_with(cx, |project, cx| {
            assert_eq!(
                project.active_entry(),
                project
                    .entry_for_path(&(worktree_id, "one.txt").into(), cx)
                    .map(|e| e.id)
            );
        });

        // Add a project folder
        project
            .update(cx, |project, cx| {
                project.find_or_create_local_worktree("/root2", true, cx)
            })
            .await
            .unwrap();
        assert_eq!(cx.window_title().as_deref(), Some("one.txt — root1, root2"));

        // Remove a project folder
        project.update(cx, |project, cx| project.remove_worktree(worktree_id, cx));
        assert_eq!(cx.window_title().as_deref(), Some("one.txt — root2"));
    }

    #[gpui::test]
    async fn test_close_window(cx: &mut TestAppContext) {
        init_test(cx);

        let fs = FakeFs::new(cx.executor());
        fs.insert_tree("/root", json!({ "one": "" })).await;

        let project = Project::test(fs, ["root".as_ref()], cx).await;
        let (workspace, cx) = cx.add_window_view(|cx| Workspace::test_new(project.clone(), cx));

        // When there are no dirty items, there's nothing to do.
        let item1 = cx.build_view(|cx| TestItem::new(cx));
        workspace.update(cx, |w, cx| w.add_item(Box::new(item1.clone()), cx));
        let task = workspace.update(cx, |w, cx| w.prepare_to_close(false, cx));
        assert!(task.await.unwrap());

        // When there are dirty untitled items, prompt to save each one. If the user
        // cancels any prompt, then abort.
        let item2 = cx.build_view(|cx| TestItem::new(cx).with_dirty(true));
        let item3 = cx.build_view(|cx| {
            TestItem::new(cx)
                .with_dirty(true)
                .with_project_items(&[TestProjectItem::new(1, "1.txt", cx)])
        });
        workspace.update(cx, |w, cx| {
            w.add_item(Box::new(item2.clone()), cx);
            w.add_item(Box::new(item3.clone()), cx);
        });
        let task = workspace.update(cx, |w, cx| w.prepare_to_close(false, cx));
        cx.executor().run_until_parked();
        cx.simulate_prompt_answer(2); // cancel save all
        cx.executor().run_until_parked();
        cx.simulate_prompt_answer(2); // cancel save all
        cx.executor().run_until_parked();
        assert!(!cx.has_pending_prompt());
        assert!(!task.await.unwrap());
    }

    #[gpui::test]
    async fn test_close_pane_items(cx: &mut TestAppContext) {
        init_test(cx);

        let fs = FakeFs::new(cx.executor());

        let project = Project::test(fs, None, cx).await;
        let (workspace, cx) = cx.add_window_view(|cx| Workspace::test_new(project, cx));

        let item1 = cx.build_view(|cx| {
            TestItem::new(cx)
                .with_dirty(true)
                .with_project_items(&[TestProjectItem::new(1, "1.txt", cx)])
        });
        let item2 = cx.build_view(|cx| {
            TestItem::new(cx)
                .with_dirty(true)
                .with_conflict(true)
                .with_project_items(&[TestProjectItem::new(2, "2.txt", cx)])
        });
        let item3 = cx.build_view(|cx| {
            TestItem::new(cx)
                .with_dirty(true)
                .with_conflict(true)
                .with_project_items(&[TestProjectItem::new(3, "3.txt", cx)])
        });
        let item4 = cx.build_view(|cx| {
            TestItem::new(cx)
                .with_dirty(true)
                .with_project_items(&[TestProjectItem::new_untitled(cx)])
        });
        let pane = workspace.update(cx, |workspace, cx| {
            workspace.add_item(Box::new(item1.clone()), cx);
            workspace.add_item(Box::new(item2.clone()), cx);
            workspace.add_item(Box::new(item3.clone()), cx);
            workspace.add_item(Box::new(item4.clone()), cx);
            workspace.active_pane().clone()
        });

        let close_items = pane.update(cx, |pane, cx| {
            pane.activate_item(1, true, true, cx);
            assert_eq!(pane.active_item().unwrap().item_id(), item2.item_id());
            let item1_id = item1.item_id();
            let item3_id = item3.item_id();
            let item4_id = item4.item_id();
            pane.close_items(cx, SaveIntent::Close, move |id| {
                [item1_id, item3_id, item4_id].contains(&id)
            })
        });
        cx.executor().run_until_parked();

        assert!(cx.has_pending_prompt());
        // Ignore "Save all" prompt
        cx.simulate_prompt_answer(2);
        cx.executor().run_until_parked();
        // There's a prompt to save item 1.
        pane.update(cx, |pane, _| {
            assert_eq!(pane.items_len(), 4);
            assert_eq!(pane.active_item().unwrap().item_id(), item1.item_id());
        });
        // Confirm saving item 1.
        cx.simulate_prompt_answer(0);
        cx.executor().run_until_parked();

        // Item 1 is saved. There's a prompt to save item 3.
        pane.update(cx, |pane, cx| {
            assert_eq!(item1.read(cx).save_count, 1);
            assert_eq!(item1.read(cx).save_as_count, 0);
            assert_eq!(item1.read(cx).reload_count, 0);
            assert_eq!(pane.items_len(), 3);
            assert_eq!(pane.active_item().unwrap().item_id(), item3.item_id());
        });
        assert!(cx.has_pending_prompt());

        // Cancel saving item 3.
        cx.simulate_prompt_answer(1);
        cx.executor().run_until_parked();

        // Item 3 is reloaded. There's a prompt to save item 4.
        pane.update(cx, |pane, cx| {
            assert_eq!(item3.read(cx).save_count, 0);
            assert_eq!(item3.read(cx).save_as_count, 0);
            assert_eq!(item3.read(cx).reload_count, 1);
            assert_eq!(pane.items_len(), 2);
            assert_eq!(pane.active_item().unwrap().item_id(), item4.item_id());
        });
        assert!(cx.has_pending_prompt());

        // Confirm saving item 4.
        cx.simulate_prompt_answer(0);
        cx.executor().run_until_parked();

        // There's a prompt for a path for item 4.
        cx.simulate_new_path_selection(|_| Some(Default::default()));
        close_items.await.unwrap();

        // The requested items are closed.
        pane.update(cx, |pane, cx| {
            assert_eq!(item4.read(cx).save_count, 0);
            assert_eq!(item4.read(cx).save_as_count, 1);
            assert_eq!(item4.read(cx).reload_count, 0);
            assert_eq!(pane.items_len(), 1);
            assert_eq!(pane.active_item().unwrap().item_id(), item2.item_id());
        });
    }

    #[gpui::test]
    async fn test_prompting_to_save_only_on_last_item_for_entry(cx: &mut TestAppContext) {
        init_test(cx);

        let fs = FakeFs::new(cx.executor());
        let project = Project::test(fs, [], cx).await;
        let (workspace, cx) = cx.add_window_view(|cx| Workspace::test_new(project, cx));

        // Create several workspace items with single project entries, and two
        // workspace items with multiple project entries.
        let single_entry_items = (0..=4)
            .map(|project_entry_id| {
                cx.build_view(|cx| {
                    TestItem::new(cx)
                        .with_dirty(true)
                        .with_project_items(&[TestProjectItem::new(
                            project_entry_id,
                            &format!("{project_entry_id}.txt"),
                            cx,
                        )])
                })
            })
            .collect::<Vec<_>>();
        let item_2_3 = cx.build_view(|cx| {
            TestItem::new(cx)
                .with_dirty(true)
                .with_singleton(false)
                .with_project_items(&[
                    single_entry_items[2].read(cx).project_items[0].clone(),
                    single_entry_items[3].read(cx).project_items[0].clone(),
                ])
        });
        let item_3_4 = cx.build_view(|cx| {
            TestItem::new(cx)
                .with_dirty(true)
                .with_singleton(false)
                .with_project_items(&[
                    single_entry_items[3].read(cx).project_items[0].clone(),
                    single_entry_items[4].read(cx).project_items[0].clone(),
                ])
        });

        // Create two panes that contain the following project entries:
        //   left pane:
        //     multi-entry items:   (2, 3)
        //     single-entry items:  0, 1, 2, 3, 4
        //   right pane:
        //     single-entry items:  1
        //     multi-entry items:   (3, 4)
        let left_pane = workspace.update(cx, |workspace, cx| {
            let left_pane = workspace.active_pane().clone();
            workspace.add_item(Box::new(item_2_3.clone()), cx);
            for item in single_entry_items {
                workspace.add_item(Box::new(item), cx);
            }
            left_pane.update(cx, |pane, cx| {
                pane.activate_item(2, true, true, cx);
            });

            let right_pane = workspace
                .split_and_clone(left_pane.clone(), SplitDirection::Right, cx)
                .unwrap();

            right_pane.update(cx, |pane, cx| {
                pane.add_item(Box::new(item_3_4.clone()), true, true, None, cx);
            });

            left_pane
        });

        cx.focus_view(&left_pane);

        // When closing all of the items in the left pane, we should be prompted twice:
        // once for project entry 0, and once for project entry 2. Project entries 1,
        // 3, and 4 are all still open in the other paten. After those two
        // prompts, the task should complete.

        let close = left_pane.update(cx, |pane, cx| {
            pane.close_all_items(&CloseAllItems::default(), cx).unwrap()
        });
        cx.executor().run_until_parked();

        // Discard "Save all" prompt
        cx.simulate_prompt_answer(2);

        cx.executor().run_until_parked();
        left_pane.update(cx, |pane, cx| {
            assert_eq!(
                pane.active_item().unwrap().project_entry_ids(cx).as_slice(),
                &[ProjectEntryId::from_proto(0)]
            );
        });
        cx.simulate_prompt_answer(0);

        cx.executor().run_until_parked();
        left_pane.update(cx, |pane, cx| {
            assert_eq!(
                pane.active_item().unwrap().project_entry_ids(cx).as_slice(),
                &[ProjectEntryId::from_proto(2)]
            );
        });
        cx.simulate_prompt_answer(0);

        cx.executor().run_until_parked();
        close.await.unwrap();
        left_pane.update(cx, |pane, _| {
            assert_eq!(pane.items_len(), 0);
        });
    }

    #[gpui::test]
    async fn test_autosave(cx: &mut gpui::TestAppContext) {
        init_test(cx);

        let fs = FakeFs::new(cx.executor());
        let project = Project::test(fs, [], cx).await;
        let (workspace, cx) = cx.add_window_view(|cx| Workspace::test_new(project, cx));
        let pane = workspace.update(cx, |workspace, _| workspace.active_pane().clone());

        let item = cx.build_view(|cx| {
            TestItem::new(cx).with_project_items(&[TestProjectItem::new(1, "1.txt", cx)])
        });
        let item_id = item.entity_id();
        workspace.update(cx, |workspace, cx| {
            workspace.add_item(Box::new(item.clone()), cx);
        });

        // Autosave on window change.
        item.update(cx, |item, cx| {
            cx.update_global(|settings: &mut SettingsStore, cx| {
                settings.update_user_settings::<WorkspaceSettings>(cx, |settings| {
                    settings.autosave = Some(AutosaveSetting::OnWindowChange);
                })
            });
            item.is_dirty = true;
        });

        // Deactivating the window saves the file.
        cx.simulate_deactivation();
        cx.executor().run_until_parked();
        item.update(cx, |item, _| assert_eq!(item.save_count, 1));

        // Autosave on focus change.
        item.update(cx, |item, cx| {
            cx.focus_self();
            cx.update_global(|settings: &mut SettingsStore, cx| {
                settings.update_user_settings::<WorkspaceSettings>(cx, |settings| {
                    settings.autosave = Some(AutosaveSetting::OnFocusChange);
                })
            });
            item.is_dirty = true;
        });

        // Blurring the item saves the file.
        item.update(cx, |_, cx| cx.blur());
        cx.executor().run_until_parked();
        item.update(cx, |item, _| assert_eq!(item.save_count, 2));

        // Deactivating the window still saves the file.
        cx.simulate_activation();
        item.update(cx, |item, cx| {
            cx.focus_self();
            item.is_dirty = true;
        });
        cx.simulate_deactivation();

        cx.executor().run_until_parked();
        item.update(cx, |item, _| assert_eq!(item.save_count, 3));

        // Autosave after delay.
        item.update(cx, |item, cx| {
            cx.update_global(|settings: &mut SettingsStore, cx| {
                settings.update_user_settings::<WorkspaceSettings>(cx, |settings| {
                    settings.autosave = Some(AutosaveSetting::AfterDelay { milliseconds: 500 });
                })
            });
            item.is_dirty = true;
            cx.emit(ItemEvent::Edit);
        });

        // Delay hasn't fully expired, so the file is still dirty and unsaved.
        cx.executor().advance_clock(Duration::from_millis(250));
        item.update(cx, |item, _| assert_eq!(item.save_count, 3));

        // After delay expires, the file is saved.
        cx.executor().advance_clock(Duration::from_millis(250));
        item.update(cx, |item, _| assert_eq!(item.save_count, 4));

        // Autosave on focus change, ensuring closing the tab counts as such.
        item.update(cx, |item, cx| {
            cx.update_global(|settings: &mut SettingsStore, cx| {
                settings.update_user_settings::<WorkspaceSettings>(cx, |settings| {
                    settings.autosave = Some(AutosaveSetting::OnFocusChange);
                })
            });
            item.is_dirty = true;
        });

        pane.update(cx, |pane, cx| {
            pane.close_items(cx, SaveIntent::Close, move |id| id == item_id)
        })
        .await
        .unwrap();
        assert!(!cx.has_pending_prompt());
        item.update(cx, |item, _| assert_eq!(item.save_count, 5));

        // Add the item again, ensuring autosave is prevented if the underlying file has been deleted.
        workspace.update(cx, |workspace, cx| {
            workspace.add_item(Box::new(item.clone()), cx);
        });
        item.update(cx, |item, cx| {
            item.project_items[0].update(cx, |item, _| {
                item.entry_id = None;
            });
            item.is_dirty = true;
            cx.blur();
        });
        cx.executor().run_until_parked();
        item.update(cx, |item, _| assert_eq!(item.save_count, 5));

        // Ensure autosave is prevented for deleted files also when closing the buffer.
        let _close_items = pane.update(cx, |pane, cx| {
            pane.close_items(cx, SaveIntent::Close, move |id| id == item_id)
        });
        cx.executor().run_until_parked();
        assert!(cx.has_pending_prompt());
        item.update(cx, |item, _| assert_eq!(item.save_count, 5));
    }

    #[gpui::test]
    async fn test_pane_navigation(cx: &mut gpui::TestAppContext) {
        init_test(cx);

        let fs = FakeFs::new(cx.executor());

        let project = Project::test(fs, [], cx).await;
        let (workspace, cx) = cx.add_window_view(|cx| Workspace::test_new(project, cx));

        let item = cx.build_view(|cx| {
            TestItem::new(cx).with_project_items(&[TestProjectItem::new(1, "1.txt", cx)])
        });
        let pane = workspace.update(cx, |workspace, _| workspace.active_pane().clone());
        let toolbar = pane.update(cx, |pane, _| pane.toolbar().clone());
        let toolbar_notify_count = Rc::new(RefCell::new(0));

        workspace.update(cx, |workspace, cx| {
            workspace.add_item(Box::new(item.clone()), cx);
            let toolbar_notification_count = toolbar_notify_count.clone();
            cx.observe(&toolbar, move |_, _, _| {
                *toolbar_notification_count.borrow_mut() += 1
            })
            .detach();
        });

        pane.update(cx, |pane, _| {
            assert!(!pane.can_navigate_backward());
            assert!(!pane.can_navigate_forward());
        });

        item.update(cx, |item, cx| {
            item.set_state("one".to_string(), cx);
        });

        // Toolbar must be notified to re-render the navigation buttons
        assert_eq!(*toolbar_notify_count.borrow(), 1);

        pane.update(cx, |pane, _| {
            assert!(pane.can_navigate_backward());
            assert!(!pane.can_navigate_forward());
        });

        workspace
            .update(cx, |workspace, cx| workspace.go_back(pane.downgrade(), cx))
            .await
            .unwrap();

        assert_eq!(*toolbar_notify_count.borrow(), 2);
        pane.update(cx, |pane, _| {
            assert!(!pane.can_navigate_backward());
            assert!(pane.can_navigate_forward());
        });
    }

    //     #[gpui::test]
    //     async fn test_toggle_docks_and_panels(cx: &mut gpui::TestAppContext) {
    //         init_test(cx);
    //         let fs = FakeFs::new(cx.executor());

    //         let project = Project::test(fs, [], cx).await;
    //         let window = cx.add_window(|cx| Workspace::test_new(project, cx));
    //         let workspace = window.root(cx);

    //         let panel = workspace.update(cx, |workspace, cx| {
    //             let panel = cx.build_view(|_| TestPanel::new(DockPosition::Right));
    //             workspace.add_panel(panel.clone(), cx);

    //             workspace
    //                 .right_dock()
    //                 .update(cx, |right_dock, cx| right_dock.set_open(true, cx));

    //             panel
    //         });

    //         let pane = workspace.update(cx, |workspace, _| workspace.active_pane().clone());
    //         pane.update(cx, |pane, cx| {
    //             let item = cx.build_view(|_| TestItem::new(cx));
    //             pane.add_item(Box::new(item), true, true, None, cx);
    //         });

    //         // Transfer focus from center to panel
    //         workspace.update(cx, |workspace, cx| {
    //             workspace.toggle_panel_focus::<TestPanel>(cx);
    //         });

    //         workspace.update(cx, |workspace, cx| {
    //             assert!(workspace.right_dock().read(cx).is_open());
    //             assert!(!panel.is_zoomed(cx));
    //             assert!(panel.has_focus(cx));
    //         });

    //         // Transfer focus from panel to center
    //         workspace.update(cx, |workspace, cx| {
    //             workspace.toggle_panel_focus::<TestPanel>(cx);
    //         });

    //         workspace.update(cx, |workspace, cx| {
    //             assert!(workspace.right_dock().read(cx).is_open());
    //             assert!(!panel.is_zoomed(cx));
    //             assert!(!panel.has_focus(cx));
    //         });

    //         // Close the dock
    //         workspace.update(cx, |workspace, cx| {
    //             workspace.toggle_dock(DockPosition::Right, cx);
    //         });

    //         workspace.update(cx, |workspace, cx| {
    //             assert!(!workspace.right_dock().read(cx).is_open());
    //             assert!(!panel.is_zoomed(cx));
    //             assert!(!panel.has_focus(cx));
    //         });

    //         // Open the dock
    //         workspace.update(cx, |workspace, cx| {
    //             workspace.toggle_dock(DockPosition::Right, cx);
    //         });

    //         workspace.update(cx, |workspace, cx| {
    //             assert!(workspace.right_dock().read(cx).is_open());
    //             assert!(!panel.is_zoomed(cx));
    //             assert!(panel.has_focus(cx));
    //         });

    //         // Focus and zoom panel
    //         panel.update(cx, |panel, cx| {
    //             cx.focus_self();
    //             panel.set_zoomed(true, cx)
    //         });

    //         workspace.update(cx, |workspace, cx| {
    //             assert!(workspace.right_dock().read(cx).is_open());
    //             assert!(panel.is_zoomed(cx));
    //             assert!(panel.has_focus(cx));
    //         });

    //         // Transfer focus to the center closes the dock
    //         workspace.update(cx, |workspace, cx| {
    //             workspace.toggle_panel_focus::<TestPanel>(cx);
    //         });

    //         workspace.update(cx, |workspace, cx| {
    //             assert!(!workspace.right_dock().read(cx).is_open());
    //             assert!(panel.is_zoomed(cx));
    //             assert!(!panel.has_focus(cx));
    //         });

    //         // Transferring focus back to the panel keeps it zoomed
    //         workspace.update(cx, |workspace, cx| {
    //             workspace.toggle_panel_focus::<TestPanel>(cx);
    //         });

    //         workspace.update(cx, |workspace, cx| {
    //             assert!(workspace.right_dock().read(cx).is_open());
    //             assert!(panel.is_zoomed(cx));
    //             assert!(panel.has_focus(cx));
    //         });

    //         // Close the dock while it is zoomed
    //         workspace.update(cx, |workspace, cx| {
    //             workspace.toggle_dock(DockPosition::Right, cx)
    //         });

    //         workspace.update(cx, |workspace, cx| {
    //             assert!(!workspace.right_dock().read(cx).is_open());
    //             assert!(panel.is_zoomed(cx));
    //             assert!(workspace.zoomed.is_none());
    //             assert!(!panel.has_focus(cx));
    //         });

    //         // Opening the dock, when it's zoomed, retains focus
    //         workspace.update(cx, |workspace, cx| {
    //             workspace.toggle_dock(DockPosition::Right, cx)
    //         });

    //         workspace.update(cx, |workspace, cx| {
    //             assert!(workspace.right_dock().read(cx).is_open());
    //             assert!(panel.is_zoomed(cx));
    //             assert!(workspace.zoomed.is_some());
    //             assert!(panel.has_focus(cx));
    //         });

    //         // Unzoom and close the panel, zoom the active pane.
    //         panel.update(cx, |panel, cx| panel.set_zoomed(false, cx));
    //         workspace.update(cx, |workspace, cx| {
    //             workspace.toggle_dock(DockPosition::Right, cx)
    //         });
    //         pane.update(cx, |pane, cx| pane.toggle_zoom(&Default::default(), cx));

    //         // Opening a dock unzooms the pane.
    //         workspace.update(cx, |workspace, cx| {
    //             workspace.toggle_dock(DockPosition::Right, cx)
    //         });
    //         workspace.update(cx, |workspace, cx| {
    //             let pane = pane.read(cx);
    //             assert!(!pane.is_zoomed());
    //             assert!(!pane.has_focus());
    //             assert!(workspace.right_dock().read(cx).is_open());
    //             assert!(workspace.zoomed.is_none());
    //         });
    //     }

    //     #[gpui::test]
    //     async fn test_panels(cx: &mut gpui::TestAppContext) {
    //         init_test(cx);
    //         let fs = FakeFs::new(cx.executor());

    //         let project = Project::test(fs, [], cx).await;
    //         let window = cx.add_window(|cx| Workspace::test_new(project, cx));
    //         let workspace = window.root(cx);

    //         let (panel_1, panel_2) = workspace.update(cx, |workspace, cx| {
    //             // Add panel_1 on the left, panel_2 on the right.
    //             let panel_1 = cx.build_view(|_| TestPanel::new(DockPosition::Left));
    //             workspace.add_panel(panel_1.clone(), cx);
    //             workspace
    //                 .left_dock()
    //                 .update(cx, |left_dock, cx| left_dock.set_open(true, cx));
    //             let panel_2 = cx.build_view(|_| TestPanel::new(DockPosition::Right));
    //             workspace.add_panel(panel_2.clone(), cx);
    //             workspace
    //                 .right_dock()
    //                 .update(cx, |right_dock, cx| right_dock.set_open(true, cx));

    //             let left_dock = workspace.left_dock();
    //             assert_eq!(
    //                 left_dock.read(cx).visible_panel().unwrap().id(),
    //                 panel_1.id()
    //             );
    //             assert_eq!(
    //                 left_dock.read(cx).active_panel_size(cx).unwrap(),
    //                 panel_1.size(cx)
    //             );

    //             left_dock.update(cx, |left_dock, cx| {
    //                 left_dock.resize_active_panel(Some(1337.), cx)
    //             });
    //             assert_eq!(
    //                 workspace
    //                     .right_dock()
    //                     .read(cx)
    //                     .visible_panel()
    //                     .unwrap()
    //                     .id(),
    //                 panel_2.id()
    //             );

    //             (panel_1, panel_2)
    //         });

    //         // Move panel_1 to the right
    //         panel_1.update(cx, |panel_1, cx| {
    //             panel_1.set_position(DockPosition::Right, cx)
    //         });

    //         workspace.update(cx, |workspace, cx| {
    //             // Since panel_1 was visible on the left, it should now be visible now that it's been moved to the right.
    //             // Since it was the only panel on the left, the left dock should now be closed.
    //             assert!(!workspace.left_dock().read(cx).is_open());
    //             assert!(workspace.left_dock().read(cx).visible_panel().is_none());
    //             let right_dock = workspace.right_dock();
    //             assert_eq!(
    //                 right_dock.read(cx).visible_panel().unwrap().id(),
    //                 panel_1.id()
    //             );
    //             assert_eq!(right_dock.read(cx).active_panel_size(cx).unwrap(), 1337.);

    //             // Now we move panel_2 to the left
    //             panel_2.set_position(DockPosition::Left, cx);
    //         });

    //         workspace.update(cx, |workspace, cx| {
    //             // Since panel_2 was not visible on the right, we don't open the left dock.
    //             assert!(!workspace.left_dock().read(cx).is_open());
    //             // And the right dock is unaffected in it's displaying of panel_1
    //             assert!(workspace.right_dock().read(cx).is_open());
    //             assert_eq!(
    //                 workspace
    //                     .right_dock()
    //                     .read(cx)
    //                     .visible_panel()
    //                     .unwrap()
    //                     .id(),
    //                 panel_1.id()
    //             );
    //         });

    //         // Move panel_1 back to the left
    //         panel_1.update(cx, |panel_1, cx| {
    //             panel_1.set_position(DockPosition::Left, cx)
    //         });

    //         workspace.update(cx, |workspace, cx| {
    //             // Since panel_1 was visible on the right, we open the left dock and make panel_1 active.
    //             let left_dock = workspace.left_dock();
    //             assert!(left_dock.read(cx).is_open());
    //             assert_eq!(
    //                 left_dock.read(cx).visible_panel().unwrap().id(),
    //                 panel_1.id()
    //             );
    //             assert_eq!(left_dock.read(cx).active_panel_size(cx).unwrap(), 1337.);
    //             // And right the dock should be closed as it no longer has any panels.
    //             assert!(!workspace.right_dock().read(cx).is_open());

    //             // Now we move panel_1 to the bottom
    //             panel_1.set_position(DockPosition::Bottom, cx);
    //         });

    //         workspace.update(cx, |workspace, cx| {
    //             // Since panel_1 was visible on the left, we close the left dock.
    //             assert!(!workspace.left_dock().read(cx).is_open());
    //             // The bottom dock is sized based on the panel's default size,
    //             // since the panel orientation changed from vertical to horizontal.
    //             let bottom_dock = workspace.bottom_dock();
    //             assert_eq!(
    //                 bottom_dock.read(cx).active_panel_size(cx).unwrap(),
    //                 panel_1.size(cx),
    //             );
    //             // Close bottom dock and move panel_1 back to the left.
    //             bottom_dock.update(cx, |bottom_dock, cx| bottom_dock.set_open(false, cx));
    //             panel_1.set_position(DockPosition::Left, cx);
    //         });

    //         // Emit activated event on panel 1
    //         panel_1.update(cx, |_, cx| cx.emit(TestPanelEvent::Activated));

    //         // Now the left dock is open and panel_1 is active and focused.
    //         workspace.update(cx, |workspace, cx| {
    //             let left_dock = workspace.left_dock();
    //             assert!(left_dock.read(cx).is_open());
    //             assert_eq!(
    //                 left_dock.read(cx).visible_panel().unwrap().id(),
    //                 panel_1.id()
    //             );
    //             assert!(panel_1.is_focused(cx));
    //         });

    //         // Emit closed event on panel 2, which is not active
    //         panel_2.update(cx, |_, cx| cx.emit(TestPanelEvent::Closed));

    //         // Wo don't close the left dock, because panel_2 wasn't the active panel
    //         workspace.update(cx, |workspace, cx| {
    //             let left_dock = workspace.left_dock();
    //             assert!(left_dock.read(cx).is_open());
    //             assert_eq!(
    //                 left_dock.read(cx).visible_panel().unwrap().id(),
    //                 panel_1.id()
    //             );
    //         });

    //         // Emitting a ZoomIn event shows the panel as zoomed.
    //         panel_1.update(cx, |_, cx| cx.emit(TestPanelEvent::ZoomIn));
    //         workspace.update(cx, |workspace, _| {
    //             assert_eq!(workspace.zoomed, Some(panel_1.downgrade().into_any()));
    //             assert_eq!(workspace.zoomed_position, Some(DockPosition::Left));
    //         });

    //         // Move panel to another dock while it is zoomed
    //         panel_1.update(cx, |panel, cx| panel.set_position(DockPosition::Right, cx));
    //         workspace.update(cx, |workspace, _| {
    //             assert_eq!(workspace.zoomed, Some(panel_1.downgrade().into_any()));
    //             assert_eq!(workspace.zoomed_position, Some(DockPosition::Right));
    //         });

    //         // If focus is transferred to another view that's not a panel or another pane, we still show
    //         // the panel as zoomed.
    //         let focus_receiver = cx.build_view(|_| EmptyView);
    //         focus_receiver.update(cx, |_, cx| cx.focus_self());
    //         workspace.update(cx, |workspace, _| {
    //             assert_eq!(workspace.zoomed, Some(panel_1.downgrade().into_any()));
    //             assert_eq!(workspace.zoomed_position, Some(DockPosition::Right));
    //         });

    //         // If focus is transferred elsewhere in the workspace, the panel is no longer zoomed.
    //         workspace.update(cx, |_, cx| cx.focus_self());
    //         workspace.update(cx, |workspace, _| {
    //             assert_eq!(workspace.zoomed, None);
    //             assert_eq!(workspace.zoomed_position, None);
    //         });

    //         // If focus is transferred again to another view that's not a panel or a pane, we won't
    //         // show the panel as zoomed because it wasn't zoomed before.
    //         focus_receiver.update(cx, |_, cx| cx.focus_self());
    //         workspace.update(cx, |workspace, _| {
    //             assert_eq!(workspace.zoomed, None);
    //             assert_eq!(workspace.zoomed_position, None);
    //         });

    //         // When focus is transferred back to the panel, it is zoomed again.
    //         panel_1.update(cx, |_, cx| cx.focus_self());
    //         workspace.update(cx, |workspace, _| {
    //             assert_eq!(workspace.zoomed, Some(panel_1.downgrade().into_any()));
    //             assert_eq!(workspace.zoomed_position, Some(DockPosition::Right));
    //         });

    //         // Emitting a ZoomOut event unzooms the panel.
    //         panel_1.update(cx, |_, cx| cx.emit(TestPanelEvent::ZoomOut));
    //         workspace.update(cx, |workspace, _| {
    //             assert_eq!(workspace.zoomed, None);
    //             assert_eq!(workspace.zoomed_position, None);
    //         });

    //         // Emit closed event on panel 1, which is active
    //         panel_1.update(cx, |_, cx| cx.emit(TestPanelEvent::Closed));

    //         // Now the left dock is closed, because panel_1 was the active panel
    //         workspace.update(cx, |workspace, cx| {
    //             let right_dock = workspace.right_dock();
    //             assert!(!right_dock.read(cx).is_open());
    //         });
    //     }

    pub fn init_test(cx: &mut TestAppContext) {
        cx.update(|cx| {
            let settings_store = SettingsStore::test(cx);
            cx.set_global(settings_store);
            theme::init(theme::LoadThemes::JustBase, cx);
            language::init(cx);
            crate::init_settings(cx);
            Project::init_settings(cx);
        });
    }
}<|MERGE_RESOLUTION|>--- conflicted
+++ resolved
@@ -211,18 +211,6 @@
 pub fn init(app_state: Arc<AppState>, cx: &mut AppContext) {
     init_settings(cx);
     notifications::init(cx);
-<<<<<<< HEAD
-=======
-
-    //     cx.add_global_action({
-    //         let app_state = Arc::downgrade(&app_state);
-    //         move |_: &Open, cx: &mut AppContext| {
-    //             let mut paths = cx.prompt_for_paths(PathPromptOptions {
-    //                 files: true,
-    //                 directories: true,
-    //                 multiple: true,
-    //             });
->>>>>>> 5b6fd3ac
 
     cx.on_action(Workspace::close_global);
     cx.on_action(restart);
@@ -2376,50 +2364,6 @@
     //     }
     // }
 
-<<<<<<< HEAD
-    // pub fn follow(
-    //     &mut self,
-    //     leader_id: PeerId,
-    //     cx: &mut ViewContext<Self>,
-    // ) -> Option<Task<Result<()>>> {
-    //     let room = ActiveCall::global(cx).read(cx).room()?.read(cx);
-    //     let project = self.project.read(cx);
-
-    //     let Some(remote_participant) = room.remote_participant_for_peer_id(leader_id) else {
-    //         return None;
-    //     };
-
-    //     let other_project_id = match remote_participant.location {
-    //         call::ParticipantLocation::External => None,
-    //         call::ParticipantLocation::UnsharedProject => None,
-    //         call::ParticipantLocation::SharedProject { project_id } => {
-    //             if Some(project_id) == project.remote_id() {
-    //                 None
-    //             } else {
-    //                 Some(project_id)
-    //             }
-    //         }
-    //     };
-
-    //     // if they are active in another project, follow there.
-    //     if let Some(project_id) = other_project_id {
-    //         let app_state = self.app_state.clone();
-    //         return Some(crate::join_remote_project(
-    //             project_id,
-    //             remote_participant.user.id,
-    //             app_state,
-    //             cx,
-    //         ));
-    //     }
-
-    //     // if you're already following, find the right pane and focus it.
-    //     for (pane, state) in &self.follower_states {
-    //         if leader_id == state.leader_id {
-    //             cx.focus(pane);
-    //             return None;
-    //         }
-    //     }
-=======
     pub fn follow(
         &mut self,
         leader_id: PeerId,
@@ -2466,7 +2410,14 @@
         // Otherwise, follow.
         self.start_following(leader_id, cx)
     }
->>>>>>> 5b6fd3ac
+
+    //     // if you're already following, find the right pane and focus it.
+    //     for (pane, state) in &self.follower_states {
+    //         if leader_id == state.leader_id {
+    //             cx.focus(pane);
+    //             return None;
+    //         }
+    //     }
 
     //     // Otherwise, follow.
     //     self.start_following(leader_id, cx)
